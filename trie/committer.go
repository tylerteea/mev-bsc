// Copyright 2020 The go-ethereum Authors
// This file is part of the go-ethereum library.
//
// The go-ethereum library is free software: you can redistribute it and/or modify
// it under the terms of the GNU Lesser General Public License as published by
// the Free Software Foundation, either version 3 of the License, or
// (at your option) any later version.
//
// The go-ethereum library is distributed in the hope that it will be useful,
// but WITHOUT ANY WARRANTY; without even the implied warranty of
// MERCHANTABILITY or FITNESS FOR A PARTICULAR PURPOSE. See the
// GNU Lesser General Public License for more details.
//
// You should have received a copy of the GNU Lesser General Public License
// along with the go-ethereum library. If not, see <http://www.gnu.org/licenses/>.

package trie

import (
	"fmt"

	"github.com/ethereum/go-ethereum/common"
	"github.com/ethereum/go-ethereum/trie/trienode"
)

// committer is the tool used for the trie Commit operation. The committer will
// capture all dirty nodes during the commit process and keep them cached in
// insertion order.
type committer struct {
	nodes       *trienode.NodeSet
	tracer      *tracer
	collectLeaf bool
}

// newCommitter creates a new committer or picks one from the pool.
func newCommitter(nodeset *trienode.NodeSet, tracer *tracer, collectLeaf bool) *committer {
	return &committer{
		nodes:       nodeset,
		tracer:      tracer,
		collectLeaf: collectLeaf,
	}
}

// Commit collapses a node down into a hash node.
func (c *committer) Commit(n node) hashNode {
	return c.commit(nil, n).(hashNode)
}

// commit collapses a node down into a hash node and returns it.
func (c *committer) commit(path []byte, n node) node {
	// if this path is clean, use available cached data
	hash, dirty := n.cache()
	if hash != nil && !dirty {
		return hash
	}
	// Commit children, then parent, and remove the dirty flag.
	switch cn := n.(type) {
	case *shortNode:
		// Commit child
		collapsed := cn.copy()

		// If the child is fullNode, recursively commit,
		// otherwise it can only be hashNode or valueNode.
		if _, ok := cn.Val.(*fullNode); ok {
			collapsed.Val = c.commit(append(path, cn.Key...), cn.Val)
		}
		// The key needs to be copied, since we're adding it to the
		// modified nodeset.
		collapsed.Key = hexToCompact(cn.Key)
		hashedNode := c.store(path, collapsed)
		if hn, ok := hashedNode.(hashNode); ok {
			return hn
		}
		return collapsed
	case *fullNode:
		hashedKids := c.commitChildren(path, cn)
		collapsed := cn.copy()
		collapsed.Children = hashedKids

		hashedNode := c.store(path, collapsed)
		if hn, ok := hashedNode.(hashNode); ok {
			return hn
		}
		return collapsed
	case hashNode:
		return cn
	default:
		// nil, valuenode shouldn't be committed
		panic(fmt.Sprintf("%T: invalid node: %v", n, n))
	}
}

// commitChildren commits the children of the given fullnode
func (c *committer) commitChildren(path []byte, n *fullNode) [17]node {
	var children [17]node
	for i := 0; i < 16; i++ {
		child := n.Children[i]
		if child == nil {
			continue
		}
		// If it's the hashed child, save the hash value directly.
		// Note: it's impossible that the child in range [0, 15]
		// is a valueNode.
		if hn, ok := child.(hashNode); ok {
			children[i] = hn
			continue
		}
		// Commit the child recursively and store the "hashed" value.
		// Note the returned node can be some embedded nodes, so it's
		// possible the type is not hashNode.
		children[i] = c.commit(append(path, byte(i)), child)
	}
	// For the 17th child, it's possible the type is valuenode.
	if n.Children[16] != nil {
		children[16] = n.Children[16]
	}
	return children
}

// store hashes the node n and adds it to the modified nodeset. If leaf collection
// is enabled, leaf nodes will be tracked in the modified nodeset as well.
func (c *committer) store(path []byte, n node) node {
	// Larger nodes are replaced by their hash and stored in the database.
	var hash, _ = n.cache()

	// This was not generated - must be a small node stored in the parent.
	// In theory, we should check if the node is leaf here (embedded node
	// usually is leaf node). But small value (less than 32bytes) is not
	// our target (leaves in account trie only).
	if hash == nil {
		// The node is embedded in its parent, in other words, this node
		// will not be stored in the database independently, mark it as
		// deleted only if the node was existent in database before.
		_, ok := c.tracer.accessList[string(path)]
		if ok {
			c.nodes.AddNode(path, trienode.NewDeleted())
		}
		return n
	}
	// Collect the dirty node to nodeset for return.
	nhash := common.BytesToHash(hash)
	c.nodes.AddNode(path, trienode.New(nhash, nodeToBytes(n)))

	// Collect the corresponding leaf node if it's required. We don't check
	// full node since it's impossible to store value in fullNode. The key
	// length of leaves should be exactly same.
	if c.collectLeaf {
		if sn, ok := n.(*shortNode); ok {
			if val, ok := sn.Val.(valueNode); ok {
				c.nodes.AddLeaf(nhash, val)
			}
		}
	}
	return hash
}

<<<<<<< HEAD
// estimateSize estimates the size of an rlp-encoded node, without actually
// rlp-encoding it (zero allocs). This method has been experimentally tried, and with a trie
// with 1000 leafs, the only errors above 1% are on small shortnodes, where this
// method overestimates by 2 or 3 bytes (e.g. 37 instead of 35)
func estimateSize(n node) int {
	switch n := n.(type) {
	case *shortNode:
		// A short node contains a compacted key, and a value.
		return 3 + len(n.Key) + estimateSize(n.Val)
	case *fullNode:
		// A full node contains up to 16 hashes (some nils), and a key
		s := 3
		for i := 0; i < 16; i++ {
			if child := n.Children[i]; child != nil {
				s += estimateSize(child)
			} else {
				s++
			}
		}
		return s
	case valueNode:
		return 1 + len(n)
	case hashNode:
		return 1 + len(n)
	default:
		panic(fmt.Sprintf("node type %T", n))
	}
}

// MerkleResolver the children resolver in merkle-patricia-tree.
type MerkleResolver struct{}

// ForEach implements childResolver, decodes the provided node and
// traverses the children inside.
func (resolver MerkleResolver) ForEach(node []byte, onChild func(common.Hash)) {
=======
// ForGatherChildren decodes the provided node and traverses the children inside.
func ForGatherChildren(node []byte, onChild func(common.Hash)) {
>>>>>>> f3c696fa
	forGatherChildren(mustDecodeNodeUnsafe(nil, node), onChild)
}

// forGatherChildren traverses the node hierarchy and invokes the callback
// for all the hashnode children.
func forGatherChildren(n node, onChild func(hash common.Hash)) {
	switch n := n.(type) {
	case *shortNode:
		forGatherChildren(n.Val, onChild)
	case *fullNode:
		for i := 0; i < 16; i++ {
			forGatherChildren(n.Children[i], onChild)
		}
	case hashNode:
		onChild(common.BytesToHash(n))
	case valueNode, nil:
	default:
		panic(fmt.Sprintf("unknown node type: %T", n))
	}
}<|MERGE_RESOLUTION|>--- conflicted
+++ resolved
@@ -154,7 +154,6 @@
 	return hash
 }
 
-<<<<<<< HEAD
 // estimateSize estimates the size of an rlp-encoded node, without actually
 // rlp-encoding it (zero allocs). This method has been experimentally tried, and with a trie
 // with 1000 leafs, the only errors above 1% are on small shortnodes, where this
@@ -184,16 +183,8 @@
 	}
 }
 
-// MerkleResolver the children resolver in merkle-patricia-tree.
-type MerkleResolver struct{}
-
-// ForEach implements childResolver, decodes the provided node and
-// traverses the children inside.
-func (resolver MerkleResolver) ForEach(node []byte, onChild func(common.Hash)) {
-=======
 // ForGatherChildren decodes the provided node and traverses the children inside.
 func ForGatherChildren(node []byte, onChild func(common.Hash)) {
->>>>>>> f3c696fa
 	forGatherChildren(mustDecodeNodeUnsafe(nil, node), onChild)
 }
 
