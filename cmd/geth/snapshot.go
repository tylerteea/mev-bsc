// Copyright 2021 The go-ethereum Authors
// This file is part of go-ethereum.
//
// go-ethereum is free software: you can redistribute it and/or modify
// it under the terms of the GNU General Public License as published by
// the Free Software Foundation, either version 3 of the License, or
// (at your option) any later version.
//
// go-ethereum is distributed in the hope that it will be useful,
// but WITHOUT ANY WARRANTY; without even the implied warranty of
// MERCHANTABILITY or FITNESS FOR A PARTICULAR PURPOSE. See the
// GNU General Public License for more details.
//
// You should have received a copy of the GNU General Public License
// along with go-ethereum. If not, see <http://www.gnu.org/licenses/>.

package main

import (
	"bytes"
	"encoding/json"
	"errors"
	"fmt"
	"os"
	"path/filepath"
	"strings"
	"time"

	"github.com/prometheus/tsdb/fileutil"

	"github.com/ethereum/go-ethereum/cmd/utils"
	"github.com/ethereum/go-ethereum/common"
	"github.com/ethereum/go-ethereum/core"
	"github.com/ethereum/go-ethereum/core/rawdb"
	"github.com/ethereum/go-ethereum/core/state"
	"github.com/ethereum/go-ethereum/core/state/pruner"
	"github.com/ethereum/go-ethereum/core/state/snapshot"
	"github.com/ethereum/go-ethereum/core/types"
	"github.com/ethereum/go-ethereum/crypto"
	"github.com/ethereum/go-ethereum/eth/ethconfig"
	"github.com/ethereum/go-ethereum/ethdb"
	"github.com/ethereum/go-ethereum/internal/flags"
	"github.com/ethereum/go-ethereum/log"
	"github.com/ethereum/go-ethereum/metrics"
	"github.com/ethereum/go-ethereum/node"
	"github.com/ethereum/go-ethereum/params"
	"github.com/ethereum/go-ethereum/rlp"
	"github.com/ethereum/go-ethereum/trie"
<<<<<<< HEAD
	"github.com/ethereum/go-ethereum/triedb"
	"github.com/ethereum/go-ethereum/triedb/pathdb"
	cli "github.com/urfave/cli/v2"
=======
	"github.com/urfave/cli/v2"
>>>>>>> f3c696fa
)

var (
	snapshotCommand = &cli.Command{
		Name:        "snapshot",
		Usage:       "A set of commands based on the snapshot",
		Description: "",
		Subcommands: []*cli.Command{
			{
				Name:      "prune-state",
				Usage:     "Prune stale ethereum state data based on the snapshot",
				ArgsUsage: "<root>",
				Action:    pruneState,
				Flags: flags.Merge([]cli.Flag{
					utils.BloomFilterSizeFlag,
					utils.TriesInMemoryFlag,
				}, utils.NetworkFlags, utils.DatabaseFlags),
				Description: `
geth snapshot prune-state <state-root>
will prune historical state data with the help of the state snapshot.
All trie nodes and contract codes that do not belong to the specified
version state will be deleted from the database. After pruning, only
two version states are available: genesis and the specific one.

The default pruning target is the HEAD-127 state.

WARNING: it's only supported in hash mode(--state.scheme=hash)".
`,
			},
			{
				Name:     "prune-block",
				Usage:    "Prune block data offline",
				Action:   pruneBlock,
				Category: "MISCELLANEOUS COMMANDS",
				Flags: []cli.Flag{
					utils.DataDirFlag,
					utils.AncientFlag,
					utils.BlockAmountReserved,
					utils.TriesInMemoryFlag,
					utils.CheckSnapshotWithMPT,
				},
				Description: `
geth offline prune-block for block data in ancientdb.
The amount of blocks expected for remaining after prune can be specified via block-amount-reserved in this command,
will prune and only remain the specified amount of old block data in ancientdb.
the brief workflow is to backup the number of this specified amount blocks backward in original ancientdb
into new ancient_backup, then delete the original ancientdb dir and rename the ancient_backup to original one for replacement,
finally assemble the statedb and new ancientDb together.
The purpose of doing it is because the block data will be moved into the ancient store when it
becomes old enough(exceed the Threshold 90000), the disk usage will be very large over time, and is occupied mainly by ancientDb,
so it's very necessary to do block data prune, this feature will handle it.
`,
			},
			{
				Name:      "verify-state",
				Usage:     "Recalculate state hash based on the snapshot for verification",
				ArgsUsage: "<root>",
				Action:    verifyState,
				Flags:     flags.Merge(utils.NetworkFlags, utils.DatabaseFlags),
				Description: `
geth snapshot verify-state <state-root>
will traverse the whole accounts and storages set based on the specified
snapshot and recalculate the root hash of state for verification.
In other words, this command does the snapshot to trie conversion.
`,
			},
			{
				Name: "insecure-prune-all",
				Usage: "Prune all trie state data except genesis block, it will break storage for fullnode, only suitable for fast node " +
					"who do not need trie storage at all",
				ArgsUsage: "<genesisPath>",
				Action:    pruneAllState,
				Category:  "MISCELLANEOUS COMMANDS",
				Flags: []cli.Flag{
					utils.DataDirFlag,
					utils.AncientFlag,
				},
				Description: `
will prune all historical trie state data except genesis block.
All trie nodes will be deleted from the database. 

It expects the genesis file as argument.

WARNING: It's necessary to delete the trie clean cache after the pruning.
If you specify another directory for the trie clean cache via "--cache.trie.journal"
during the use of Geth, please also specify it here for correct deletion. Otherwise
the trie clean cache with default directory will be deleted.
`,
			},
			{
				Name:      "check-dangling-storage",
				Usage:     "Check that there is no 'dangling' snap storage",
				ArgsUsage: "<root>",
				Action:    checkDanglingStorage,
				Flags:     flags.Merge(utils.NetworkFlags, utils.DatabaseFlags),
				Description: `
geth snapshot check-dangling-storage <state-root> traverses the snap storage
data, and verifies that all snapshot storage data has a corresponding account.
`,
			},
			{
				Name:      "inspect-account",
				Usage:     "Check all snapshot layers for the specific account",
				ArgsUsage: "<address | hash>",
				Action:    checkAccount,
				Flags:     flags.Merge(utils.NetworkFlags, utils.DatabaseFlags),
				Description: `
geth snapshot inspect-account <address | hash> checks all snapshot layers and prints out
information about the specified address.
`,
			},
			{
				Name:      "traverse-state",
				Usage:     "Traverse the state with given root hash and perform quick verification",
				ArgsUsage: "<root>",
				Action:    traverseState,
				Flags:     flags.Merge(utils.NetworkFlags, utils.DatabaseFlags),
				Description: `
geth snapshot traverse-state <state-root>
will traverse the whole state from the given state root and will abort if any
referenced trie node or contract code is missing. This command can be used for
state integrity verification. The default checking target is the HEAD state.

It's also usable without snapshot enabled.
`,
			},
			{
				Name:      "traverse-rawstate",
				Usage:     "Traverse the state with given root hash and perform detailed verification",
				ArgsUsage: "<root>",
				Action:    traverseRawState,
				Flags:     flags.Merge(utils.NetworkFlags, utils.DatabaseFlags),
				Description: `
geth snapshot traverse-rawstate <state-root>
will traverse the whole state from the given root and will abort if any referenced
trie node or contract code is missing. This command can be used for state integrity
verification. The default checking target is the HEAD state. It's basically identical
to traverse-state, but the check granularity is smaller.

It's also usable without snapshot enabled.
`,
			},
			{
				Name:      "dump",
				Usage:     "Dump a specific block from storage (same as 'geth dump' but using snapshots)",
				ArgsUsage: "[? <blockHash> | <blockNum>]",
				Action:    dumpState,
				Flags: flags.Merge([]cli.Flag{
					utils.ExcludeCodeFlag,
					utils.ExcludeStorageFlag,
					utils.StartKeyFlag,
					utils.DumpLimitFlag,
					utils.TriesInMemoryFlag,
				}, utils.NetworkFlags, utils.DatabaseFlags),
				Description: `
This command is semantically equivalent to 'geth dump', but uses the snapshots
as the backend data source, making this command a lot faster.

The argument is interpreted as block number or hash. If none is provided, the latest
block is used.
`,
			},
			{
				Action:    snapshotExportPreimages,
				Name:      "export-preimages",
				Usage:     "Export the preimage in snapshot enumeration order",
				ArgsUsage: "<dumpfile> [<root>]",
				Flags:     utils.DatabaseFlags,
				Description: `
The export-preimages command exports hash preimages to a flat file, in exactly
the expected order for the overlay tree migration.
`,
			},
		},
	}
)

func accessDb(ctx *cli.Context, stack *node.Node) (ethdb.Database, error) {
	//The layer of tries trees that keep in memory.
	TriesInMemory := int(ctx.Uint64(utils.TriesInMemoryFlag.Name))
	chaindb := utils.MakeChainDatabase(ctx, stack, false, true)
	defer chaindb.Close()

	if !ctx.Bool(utils.CheckSnapshotWithMPT.Name) {
		return chaindb, nil
	}
	headBlock := rawdb.ReadHeadBlock(chaindb)
	if headBlock == nil {
		return nil, errors.New("failed to load head block")
	}
	headHeader := headBlock.Header()
	//Make sure the MPT and snapshot matches before pruning, otherwise the node can not start.
	snapconfig := snapshot.Config{
		CacheSize:  256,
		Recovery:   false,
		NoBuild:    true,
		AsyncBuild: false,
	}
	dbScheme := rawdb.ReadStateScheme(chaindb)
	var config *triedb.Config
	if dbScheme == rawdb.PathScheme {
		config = &triedb.Config{
			PathDB: utils.PathDBConfigAddJournalFilePath(stack, pathdb.ReadOnly),
		}
	} else if dbScheme == rawdb.HashScheme {
		config = triedb.HashDefaults
	}
	snaptree, err := snapshot.New(snapconfig, chaindb, triedb.NewDatabase(chaindb, config), headBlock.Root(), TriesInMemory, false)
	if err != nil {
		log.Error("snaptree error", "err", err)
		return nil, err // The relevant snapshot(s) might not exist
	}

	// Use the HEAD-(n-1) as the target root. The reason for picking it is:
	// - in most of the normal cases, the related state is available
	// - the probability of this layer being reorg is very low

	// Retrieve all snapshot layers from the current HEAD.
	// In theory there are n difflayers + 1 disk layer present,
	// so n diff layers are expected to be returned.
	layers := snaptree.Snapshots(headHeader.Root, TriesInMemory, true)
	if len(layers) != TriesInMemory {
		// Reject if the accumulated diff layers are less than n. It
		// means in most of normal cases, there is no associated state
		// with bottom-most diff layer.
		log.Error("snapshot layers != TriesInMemory", "err", err)
		return nil, fmt.Errorf("snapshot not old enough yet: need %d more blocks", TriesInMemory-len(layers))
	}
	// Use the bottom-most diff layer as the target
	targetRoot := layers[len(layers)-1].Root()

	// Ensure the root is really present. The weak assumption
	// is the presence of root can indicate the presence of the
	// entire trie.
	if blob := rawdb.ReadLegacyTrieNode(chaindb, targetRoot); len(blob) == 0 {
		// The special case is for clique based networks(rinkeby, goerli
		// and some other private networks), it's possible that two
		// consecutive blocks will have same root. In this case snapshot
		// difflayer won't be created. So HEAD-(n-1) may not paired with
		// head-(n-1) layer. Instead the paired layer is higher than the
		// bottom-most diff layer. Try to find the bottom-most snapshot
		// layer with state available.
		//
		// Note HEAD is ignored. Usually there is the associated
		// state available, but we don't want to use the topmost state
		// as the pruning target.
		var found bool
		for i := len(layers) - 2; i >= 1; i-- {
			if blob := rawdb.ReadLegacyTrieNode(chaindb, layers[i].Root()); len(blob) != 0 {
				targetRoot = layers[i].Root()
				found = true
				log.Info("Selecting middle-layer as the pruning target", "root", targetRoot, "depth", i)
				break
			}
		}
		if !found {
			if blob := rawdb.ReadLegacyTrieNode(chaindb, snaptree.DiskRoot()); len(blob) != 0 {
				targetRoot = snaptree.DiskRoot()
				found = true
				log.Info("Selecting disk-layer as the pruning target", "root", targetRoot)
			}
		}
		if !found {
			if len(layers) > 0 {
				log.Error("no snapshot paired state")
				return nil, errors.New("no snapshot paired state")
			}
			return nil, fmt.Errorf("associated state[%x] is not present", targetRoot)
		}
	} else {
		if len(layers) > 0 {
			log.Info("Selecting bottom-most difflayer as the pruning target", "root", targetRoot, "height", headHeader.Number.Uint64()-uint64(len(layers)-1))
		} else {
			log.Info("Selecting user-specified state as the pruning target", "root", targetRoot)
		}
	}
	return chaindb, nil
}

func pruneBlock(ctx *cli.Context) error {
	var (
		stack   *node.Node
		config  gethConfig
		chaindb ethdb.Database
		err     error

		oldAncientPath      string
		newAncientPath      string
		blockAmountReserved uint64
		blockpruner         *pruner.BlockPruner
	)

	stack, config = makeConfigNode(ctx)
	defer stack.Close()
	blockAmountReserved = ctx.Uint64(utils.BlockAmountReserved.Name)
	if blockAmountReserved < params.FullImmutabilityThreshold {
		return fmt.Errorf("block-amount-reserved must be greater than or equal to %d", params.FullImmutabilityThreshold)
	}
	chaindb, err = accessDb(ctx, stack)
	if err != nil {
		return err
	}

	// Most of the problems reported by users when first using the prune-block
	// tool are due to incorrect directory settings.Here, the default directory
	// and relative directory are canceled, and the user is forced to formulate
	// an absolute path to guide users to run the prune-block command correctly.
	if !ctx.IsSet(utils.DataDirFlag.Name) {
		return errors.New("datadir must be set")
	} else {
		datadir := ctx.String(utils.DataDirFlag.Name)
		if !filepath.IsAbs(datadir) {
			// force absolute paths, which often fail due to the splicing of relative paths
			return errors.New("datadir not abs path")
		}
	}

	if !ctx.IsSet(utils.AncientFlag.Name) {
		return errors.New("datadir.ancient must be set")
	} else {
		if stack.CheckIfMultiDataBase() {
			ancientPath := ctx.String(utils.AncientFlag.Name)
			index := strings.LastIndex(ancientPath, "/ancient/chain")
			if index != -1 {
				oldAncientPath = ancientPath[:index] + "/block/ancient/chain"
			}
		} else {
			oldAncientPath = ctx.String(utils.AncientFlag.Name)
		}
		if !filepath.IsAbs(oldAncientPath) {
			// force absolute paths, which often fail due to the splicing of relative paths
			return errors.New("datadir.ancient not abs path")
		}
	}

	path, _ := filepath.Split(oldAncientPath)
	if path == "" {
		return errors.New("prune failed, did not specify the AncientPath")
	}
	newVersionPath := false
	files, err := os.ReadDir(oldAncientPath)
	if err != nil {
		return err
	}
	for _, file := range files {
		if file.IsDir() && file.Name() == "chain" {
			newVersionPath = true
		}
	}
	if newVersionPath && !strings.HasSuffix(oldAncientPath, "geth/chaindata/ancient/chain") {
		log.Error("datadir.ancient subdirectory incorrect", "got path", oldAncientPath, "want subdirectory", "geth/chaindata/ancient/chain/")
		return errors.New("datadir.ancient subdirectory incorrect")
	}
	newAncientPath = filepath.Join(path, "chain_back")

	blockpruner = pruner.NewBlockPruner(chaindb, stack, oldAncientPath, newAncientPath, blockAmountReserved)

	lock, exist, err := fileutil.Flock(filepath.Join(oldAncientPath, "PRUNEFLOCK"))
	if err != nil {
		log.Error("file lock error", "err", err)
		return err
	}
	if exist {
		defer lock.Release()
		log.Info("file lock existed, waiting for prune recovery and continue", "err", err)
		if err := blockpruner.RecoverInterruption("chaindata", config.Eth.DatabaseCache, utils.MakeDatabaseHandles(0), "", false); err != nil {
			log.Error("Pruning failed", "err", err)
			return err
		}
		log.Info("Block prune successfully")
		return nil
	}

	if _, err := os.Stat(newAncientPath); err == nil {
		// No file lock found for old ancientDB but new ancientDB existed, indicating the geth was interrupted
		// after old ancientDB removal, this happened after backup successfully, so just rename the new ancientDB
		if err := blockpruner.AncientDbReplacer(); err != nil {
			log.Error("Failed to rename new ancient directory")
			return err
		}
		log.Info("Block prune successfully")
		return nil
	}
	name := "chaindata"
	if err := blockpruner.BlockPruneBackUp(name, config.Eth.DatabaseCache, utils.MakeDatabaseHandles(0), "", false, false); err != nil {
		log.Error("Failed to back up block", "err", err)
		return err
	}

	log.Info("backup block successfully")

	//After backing up successfully, rename the new ancientdb name to the original one, and delete the old ancientdb
	if err := blockpruner.AncientDbReplacer(); err != nil {
		return err
	}

	lock.Release()
	log.Info("Block prune successfully")
	return nil
}

// Deprecation: this command should be deprecated once the hash-based
// scheme is deprecated.
func pruneState(ctx *cli.Context) error {
	stack, _ := makeConfigNode(ctx)
	defer stack.Close()

	chaindb := utils.MakeChainDatabase(ctx, stack, false, false)
	defer chaindb.Close()

	prunerconfig := pruner.Config{
		Datadir:   stack.ResolvePath(""),
		BloomSize: ctx.Uint64(utils.BloomFilterSizeFlag.Name),
	}

	if rawdb.ReadStateScheme(chaindb) != rawdb.HashScheme {
		log.Crit("Offline pruning is not required for path scheme")
	}

	pruner, err := pruner.NewPruner(chaindb, prunerconfig, ctx.Uint64(utils.TriesInMemoryFlag.Name))
	if err != nil {
		log.Error("Failed to open snapshot tree", "err", err)
		return err
	}
	if ctx.NArg() > 1 {
		log.Error("Too many arguments given")
		return errors.New("too many arguments")
	}
	var targetRoot common.Hash
	if ctx.NArg() == 1 {
		targetRoot, err = parseRoot(ctx.Args().First())
		if err != nil {
			log.Error("Failed to resolve state root", "err", err)
			return err
		}
	}
	if err = pruner.Prune(targetRoot); err != nil {
		log.Error("Failed to prune state", "err", err)
		return err
	}
	return nil
}

func pruneAllState(ctx *cli.Context) error {
	stack, _ := makeConfigNode(ctx)
	defer stack.Close()

	genesisPath := ctx.Args().First()
	if len(genesisPath) == 0 {
		utils.Fatalf("Must supply path to genesis JSON file")
	}
	file, err := os.Open(genesisPath)
	if err != nil {
		utils.Fatalf("Failed to read genesis file: %v", err)
	}
	defer file.Close()

	g := new(core.Genesis)
	if err := json.NewDecoder(file).Decode(g); err != nil {
		cfg := gethConfig{
			Eth:     ethconfig.Defaults,
			Node:    defaultNodeConfig(),
			Metrics: metrics.DefaultConfig,
		}

		// Load config file.
		if err := loadConfig(genesisPath, &cfg); err != nil {
			utils.Fatalf("%v", err)
		}
		g = cfg.Eth.Genesis
	}

	chaindb := utils.MakeChainDatabase(ctx, stack, false, false)
	defer chaindb.Close()
	pruner, err := pruner.NewAllPruner(chaindb)
	if err != nil {
		log.Error("Failed to open snapshot tree", "err", err)
		return err
	}
	if err = pruner.PruneAll(g); err != nil {
		log.Error("Failed to prune state", "err", err)
		return err
	}
	return nil
}

func verifyState(ctx *cli.Context) error {
	stack, _ := makeConfigNode(ctx)
	defer stack.Close()

	chaindb := utils.MakeChainDatabase(ctx, stack, true, false)
	defer chaindb.Close()
	headBlock := rawdb.ReadHeadBlock(chaindb)
	if headBlock == nil {
		log.Error("Failed to load head block")
		return errors.New("no head block")
	}
	triedb := utils.MakeTrieDatabase(ctx, stack, chaindb, false, true, false)
	defer triedb.Close()

	snapConfig := snapshot.Config{
		CacheSize:  256,
		Recovery:   false,
		NoBuild:    true,
		AsyncBuild: false,
	}
	snaptree, err := snapshot.New(snapConfig, chaindb, triedb, headBlock.Root(), 128, false)
	if err != nil {
		log.Error("Failed to open snapshot tree", "err", err)
		return err
	}
	if ctx.NArg() > 1 {
		log.Error("Too many arguments given")
		return errors.New("too many arguments")
	}
	var root = headBlock.Root()
	if ctx.NArg() == 1 {
		root, err = parseRoot(ctx.Args().First())
		if err != nil {
			log.Error("Failed to resolve state root", "err", err)
			return err
		}
	}
	if err := snaptree.Verify(root); err != nil {
		log.Error("Failed to verify state", "root", root, "err", err)
		return err
	}
	log.Info("Verified the state", "root", root)
	return snapshot.CheckDanglingStorage(chaindb)
}

// checkDanglingStorage iterates the snap storage data, and verifies that all
// storage also has corresponding account data.
func checkDanglingStorage(ctx *cli.Context) error {
	stack, _ := makeConfigNode(ctx)
	defer stack.Close()

	db := utils.MakeChainDatabase(ctx, stack, true, false)
	defer db.Close()
	return snapshot.CheckDanglingStorage(db)
}

// traverseState is a helper function used for pruning verification.
// Basically it just iterates the trie, ensure all nodes and associated
// contract codes are present.
func traverseState(ctx *cli.Context) error {
	stack, _ := makeConfigNode(ctx)
	defer stack.Close()

	chaindb := utils.MakeChainDatabase(ctx, stack, true, false)
	defer chaindb.Close()

	triedb := utils.MakeTrieDatabase(ctx, stack, chaindb, false, true, false)
	defer triedb.Close()

	headBlock := rawdb.ReadHeadBlock(chaindb)
	if headBlock == nil {
		log.Error("Failed to load head block")
		return errors.New("no head block")
	}
	if ctx.NArg() > 1 {
		log.Error("Too many arguments given")
		return errors.New("too many arguments")
	}
	var (
		root common.Hash
		err  error
	)
	if ctx.NArg() == 1 {
		root, err = parseRoot(ctx.Args().First())
		if err != nil {
			log.Error("Failed to resolve state root", "err", err)
			return err
		}
		log.Info("Start traversing the state", "root", root)
	} else {
		root = headBlock.Root()
		log.Info("Start traversing the state", "root", root, "number", headBlock.NumberU64())
	}
	t, err := trie.NewStateTrie(trie.StateTrieID(root), triedb)
	if err != nil {
		log.Error("Failed to open trie", "root", root, "err", err)
		return err
	}
	var (
		accounts   int
		slots      int
		codes      int
		lastReport time.Time
		start      = time.Now()
	)
	acctIt, err := t.NodeIterator(nil)
	if err != nil {
		log.Error("Failed to open iterator", "root", root, "err", err)
		return err
	}
	accIter := trie.NewIterator(acctIt)
	for accIter.Next() {
		accounts += 1
		var acc types.StateAccount
		if err := rlp.DecodeBytes(accIter.Value, &acc); err != nil {
			log.Error("Invalid account encountered during traversal", "err", err)
			return err
		}
		if acc.Root != types.EmptyRootHash {
			id := trie.StorageTrieID(root, common.BytesToHash(accIter.Key), acc.Root)
			storageTrie, err := trie.NewStateTrie(id, triedb)
			if err != nil {
				log.Error("Failed to open storage trie", "root", acc.Root, "err", err)
				return err
			}
			storageIt, err := storageTrie.NodeIterator(nil)
			if err != nil {
				log.Error("Failed to open storage iterator", "root", acc.Root, "err", err)
				return err
			}
			storageIter := trie.NewIterator(storageIt)
			for storageIter.Next() {
				slots += 1

				if time.Since(lastReport) > time.Second*8 {
					log.Info("Traversing state", "accounts", accounts, "slots", slots, "codes", codes, "elapsed", common.PrettyDuration(time.Since(start)))
					lastReport = time.Now()
				}
			}
			if storageIter.Err != nil {
				log.Error("Failed to traverse storage trie", "root", acc.Root, "err", storageIter.Err)
				return storageIter.Err
			}
		}
		if !bytes.Equal(acc.CodeHash, types.EmptyCodeHash.Bytes()) {
			if !rawdb.HasCode(chaindb, common.BytesToHash(acc.CodeHash)) {
				log.Error("Code is missing", "hash", common.BytesToHash(acc.CodeHash))
				return errors.New("missing code")
			}
			codes += 1
		}
		if time.Since(lastReport) > time.Second*8 {
			log.Info("Traversing state", "accounts", accounts, "slots", slots, "codes", codes, "elapsed", common.PrettyDuration(time.Since(start)))
			lastReport = time.Now()
		}
	}
	if accIter.Err != nil {
		log.Error("Failed to traverse state trie", "root", root, "err", accIter.Err)
		return accIter.Err
	}
	log.Info("State is complete", "accounts", accounts, "slots", slots, "codes", codes, "elapsed", common.PrettyDuration(time.Since(start)))
	return nil
}

// traverseRawState is a helper function used for pruning verification.
// Basically it just iterates the trie, ensure all nodes and associated
// contract codes are present. It's basically identical to traverseState
// but it will check each trie node.
func traverseRawState(ctx *cli.Context) error {
	stack, _ := makeConfigNode(ctx)
	defer stack.Close()

	chaindb := utils.MakeChainDatabase(ctx, stack, true, false)
	defer chaindb.Close()

	triedb := utils.MakeTrieDatabase(ctx, stack, chaindb, false, true, false)
	defer triedb.Close()

	headBlock := rawdb.ReadHeadBlock(chaindb)
	if headBlock == nil {
		log.Error("Failed to load head block")
		return errors.New("no head block")
	}
	if ctx.NArg() > 1 {
		log.Error("Too many arguments given")
		return errors.New("too many arguments")
	}
	var (
		root common.Hash
		err  error
	)
	if ctx.NArg() == 1 {
		root, err = parseRoot(ctx.Args().First())
		if err != nil {
			log.Error("Failed to resolve state root", "err", err)
			return err
		}
		log.Info("Start traversing the state", "root", root)
	} else {
		root = headBlock.Root()
		log.Info("Start traversing the state", "root", root, "number", headBlock.NumberU64())
	}
	t, err := trie.NewStateTrie(trie.StateTrieID(root), triedb)
	if err != nil {
		log.Error("Failed to open trie", "root", root, "err", err)
		return err
	}
	var (
		nodes      int
		accounts   int
		slots      int
		codes      int
		lastReport time.Time
		start      = time.Now()
		hasher     = crypto.NewKeccakState()
		got        = make([]byte, 32)
	)
	accIter, err := t.NodeIterator(nil)
	if err != nil {
		log.Error("Failed to open iterator", "root", root, "err", err)
		return err
	}
	reader, err := triedb.Reader(root)
	if err != nil {
		log.Error("State is non-existent", "root", root)
		return nil
	}
	for accIter.Next(true) {
		nodes += 1
		node := accIter.Hash()

		// Check the present for non-empty hash node(embedded node doesn't
		// have their own hash).
		if node != (common.Hash{}) {
			blob, _ := reader.Node(common.Hash{}, accIter.Path(), node)
			if len(blob) == 0 {
				log.Error("Missing trie node(account)", "hash", node)
				return errors.New("missing account")
			}
			hasher.Reset()
			hasher.Write(blob)
			hasher.Read(got)
			if !bytes.Equal(got, node.Bytes()) {
				log.Error("Invalid trie node(account)", "hash", node.Hex(), "value", blob)
				return errors.New("invalid account node")
			}
		}
		// If it's a leaf node, yes we are touching an account,
		// dig into the storage trie further.
		if accIter.Leaf() {
			accounts += 1
			var acc types.StateAccount
			if err := rlp.DecodeBytes(accIter.LeafBlob(), &acc); err != nil {
				log.Error("Invalid account encountered during traversal", "err", err)
				return errors.New("invalid account")
			}
			if acc.Root != types.EmptyRootHash {
				id := trie.StorageTrieID(root, common.BytesToHash(accIter.LeafKey()), acc.Root)
				storageTrie, err := trie.NewStateTrie(id, triedb)
				if err != nil {
					log.Error("Failed to open storage trie", "root", acc.Root, "err", err)
					return errors.New("missing storage trie")
				}
				storageIter, err := storageTrie.NodeIterator(nil)
				if err != nil {
					log.Error("Failed to open storage iterator", "root", acc.Root, "err", err)
					return err
				}
				for storageIter.Next(true) {
					nodes += 1
					node := storageIter.Hash()

					// Check the presence for non-empty hash node(embedded node doesn't
					// have their own hash).
					if node != (common.Hash{}) {
						blob, _ := reader.Node(common.BytesToHash(accIter.LeafKey()), storageIter.Path(), node)
						if len(blob) == 0 {
							log.Error("Missing trie node(storage)", "hash", node)
							return errors.New("missing storage")
						}
						hasher.Reset()
						hasher.Write(blob)
						hasher.Read(got)
						if !bytes.Equal(got, node.Bytes()) {
							log.Error("Invalid trie node(storage)", "hash", node.Hex(), "value", blob)
							return errors.New("invalid storage node")
						}
					}
					// Bump the counter if it's leaf node.
					if storageIter.Leaf() {
						slots += 1
					}
					if time.Since(lastReport) > time.Second*8 {
						log.Info("Traversing state", "nodes", nodes, "accounts", accounts, "slots", slots, "codes", codes, "elapsed", common.PrettyDuration(time.Since(start)))
						lastReport = time.Now()
					}
				}
				if storageIter.Error() != nil {
					log.Error("Failed to traverse storage trie", "root", acc.Root, "err", storageIter.Error())
					return storageIter.Error()
				}
			}
			if !bytes.Equal(acc.CodeHash, types.EmptyCodeHash.Bytes()) {
				if !rawdb.HasCode(chaindb, common.BytesToHash(acc.CodeHash)) {
					log.Error("Code is missing", "account", common.BytesToHash(accIter.LeafKey()))
					return errors.New("missing code")
				}
				codes += 1
			}
			if time.Since(lastReport) > time.Second*8 {
				log.Info("Traversing state", "nodes", nodes, "accounts", accounts, "slots", slots, "codes", codes, "elapsed", common.PrettyDuration(time.Since(start)))
				lastReport = time.Now()
			}
		}
	}
	if accIter.Error() != nil {
		log.Error("Failed to traverse state trie", "root", root, "err", accIter.Error())
		return accIter.Error()
	}
	log.Info("State is complete", "nodes", nodes, "accounts", accounts, "slots", slots, "codes", codes, "elapsed", common.PrettyDuration(time.Since(start)))
	return nil
}

func parseRoot(input string) (common.Hash, error) {
	var h common.Hash
	if err := h.UnmarshalText([]byte(input)); err != nil {
		return h, err
	}
	return h, nil
}

func dumpState(ctx *cli.Context) error {
	stack, _ := makeConfigNode(ctx)
	defer stack.Close()

	db := utils.MakeChainDatabase(ctx, stack, true)
	defer db.Close()

	conf, root, err := parseDumpConfig(ctx, db)
	if err != nil {
		return err
	}
	defer db.Close()
	triedb := utils.MakeTrieDatabase(ctx, stack, db, false, true, false)
	defer triedb.Close()

	snapConfig := snapshot.Config{
		CacheSize:  256,
		Recovery:   false,
		NoBuild:    true,
		AsyncBuild: false,
	}
	triesInMemory := ctx.Uint64(utils.TriesInMemoryFlag.Name)
	snaptree, err := snapshot.New(snapConfig, db, triedb, root, int(triesInMemory), false)
	if err != nil {
		return err
	}
	accIt, err := snaptree.AccountIterator(root, common.BytesToHash(conf.Start))
	if err != nil {
		return err
	}
	defer accIt.Release()

	log.Info("Snapshot dumping started", "root", root)
	var (
		start    = time.Now()
		logged   = time.Now()
		accounts uint64
	)
	enc := json.NewEncoder(os.Stdout)
	enc.Encode(struct {
		Root common.Hash `json:"root"`
	}{root})
	for accIt.Next() {
		account, err := types.FullAccount(accIt.Account())
		if err != nil {
			return err
		}
		da := &state.DumpAccount{
			Balance:     account.Balance.String(),
			Nonce:       account.Nonce,
			Root:        account.Root.Bytes(),
			CodeHash:    account.CodeHash,
			AddressHash: accIt.Hash().Bytes(),
		}
		if !conf.SkipCode && !bytes.Equal(account.CodeHash, types.EmptyCodeHash.Bytes()) {
			da.Code = rawdb.ReadCode(db, common.BytesToHash(account.CodeHash))
		}
		if !conf.SkipStorage {
			da.Storage = make(map[common.Hash]string)

			stIt, err := snaptree.StorageIterator(root, accIt.Hash(), common.Hash{})
			if err != nil {
				return err
			}
			for stIt.Next() {
				da.Storage[stIt.Hash()] = common.Bytes2Hex(stIt.Slot())
			}
		}
		enc.Encode(da)
		accounts++
		if time.Since(logged) > 8*time.Second {
			log.Info("Snapshot dumping in progress", "at", accIt.Hash(), "accounts", accounts,
				"elapsed", common.PrettyDuration(time.Since(start)))
			logged = time.Now()
		}
		if conf.Max > 0 && accounts >= conf.Max {
			break
		}
	}
	log.Info("Snapshot dumping complete", "accounts", accounts,
		"elapsed", common.PrettyDuration(time.Since(start)))
	return nil
}

// snapshotExportPreimages dumps the preimage data to a flat file.
func snapshotExportPreimages(ctx *cli.Context) error {
	if ctx.NArg() < 1 {
		utils.Fatalf("This command requires an argument.")
	}
	stack, _ := makeConfigNode(ctx)
	defer stack.Close()

	chaindb := utils.MakeChainDatabase(ctx, stack, true, false)
	defer chaindb.Close()

	triedb := utils.MakeTrieDatabase(ctx, stack, chaindb, false, true, false)
	defer triedb.Close()

	var root common.Hash
	if ctx.NArg() > 1 {
		rootBytes := common.FromHex(ctx.Args().Get(1))
		if len(rootBytes) != common.HashLength {
			return fmt.Errorf("invalid hash: %s", ctx.Args().Get(1))
		}
		root = common.BytesToHash(rootBytes)
	} else {
		headBlock := rawdb.ReadHeadBlock(chaindb)
		if headBlock == nil {
			log.Error("Failed to load head block")
			return errors.New("no head block")
		}
		root = headBlock.Root()
	}
	snapConfig := snapshot.Config{
		CacheSize:  256,
		Recovery:   false,
		NoBuild:    true,
		AsyncBuild: false,
	}
	snaptree, err := snapshot.New(snapConfig, chaindb, triedb, root, 128, false)
	if err != nil {
		return err
	}
	return utils.ExportSnapshotPreimages(chaindb, snaptree, ctx.Args().First(), root)
}

// checkAccount iterates the snap data layers, and looks up the given account
// across all layers.
func checkAccount(ctx *cli.Context) error {
	if ctx.NArg() != 1 {
		return errors.New("need <address|hash> arg")
	}
	var (
		hash common.Hash
		addr common.Address
	)
	switch arg := ctx.Args().First(); len(arg) {
	case 40, 42:
		addr = common.HexToAddress(arg)
		hash = crypto.Keccak256Hash(addr.Bytes())
	case 64, 66:
		hash = common.HexToHash(arg)
	default:
		return errors.New("malformed address or hash")
	}
	stack, _ := makeConfigNode(ctx)
	defer stack.Close()
	chaindb := utils.MakeChainDatabase(ctx, stack, true, false)
	defer chaindb.Close()
	start := time.Now()
	log.Info("Checking difflayer journal", "address", addr, "hash", hash)
	if err := snapshot.CheckJournalAccount(chaindb, hash); err != nil {
		return err
	}
	log.Info("Checked the snapshot journalled storage", "time", common.PrettyDuration(time.Since(start)))
	return nil
}<|MERGE_RESOLUTION|>--- conflicted
+++ resolved
@@ -46,13 +46,9 @@
 	"github.com/ethereum/go-ethereum/params"
 	"github.com/ethereum/go-ethereum/rlp"
 	"github.com/ethereum/go-ethereum/trie"
-<<<<<<< HEAD
 	"github.com/ethereum/go-ethereum/triedb"
 	"github.com/ethereum/go-ethereum/triedb/pathdb"
-	cli "github.com/urfave/cli/v2"
-=======
 	"github.com/urfave/cli/v2"
->>>>>>> f3c696fa
 )
 
 var (
@@ -874,10 +870,10 @@
 	stack, _ := makeConfigNode(ctx)
 	defer stack.Close()
 
-	db := utils.MakeChainDatabase(ctx, stack, true)
+	db := utils.MakeChainDatabase(ctx, stack, true, false)
 	defer db.Close()
 
-	conf, root, err := parseDumpConfig(ctx, db)
+	conf, root, err := parseDumpConfig(ctx, stack, db)
 	if err != nil {
 		return err
 	}
