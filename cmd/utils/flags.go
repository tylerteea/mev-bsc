--- conflicted
+++ resolved
@@ -40,11 +40,8 @@
 
 	"github.com/ethereum/go-ethereum/accounts"
 	"github.com/ethereum/go-ethereum/accounts/keystore"
-<<<<<<< HEAD
 	"github.com/ethereum/go-ethereum/beacon/fakebeacon"
-=======
 	bparams "github.com/ethereum/go-ethereum/beacon/params"
->>>>>>> f3c696fa
 	"github.com/ethereum/go-ethereum/common"
 	"github.com/ethereum/go-ethereum/common/fdlimit"
 	"github.com/ethereum/go-ethereum/core"
@@ -178,26 +175,13 @@
 	}
 	NetworkIdFlag = &cli.Uint64Flag{
 		Name:     "networkid",
-<<<<<<< HEAD
 		Usage:    "Explicitly set network id (integer)(For testnets: use --chapel instead)",
-=======
-		Usage:    "Explicitly set network id (integer)(For testnets: use --sepolia, --holesky instead)",
->>>>>>> f3c696fa
 		Value:    ethconfig.Defaults.NetworkId,
 		Category: flags.EthCategory,
 	}
 	BSCMainnetFlag = &cli.BoolFlag{
 		Name:     "mainnet",
-<<<<<<< HEAD
 		Usage:    "BSC mainnet",
-=======
-		Usage:    "Ethereum mainnet",
-		Category: flags.EthCategory,
-	}
-	SepoliaFlag = &cli.BoolFlag{
-		Name:     "sepolia",
-		Usage:    "Sepolia network: pre-configured proof-of-work test network",
->>>>>>> f3c696fa
 		Category: flags.EthCategory,
 	}
 	ChapelFlag = &cli.BoolFlag{
@@ -637,6 +621,11 @@
 	}
 
 	// Miner settings
+	MiningEnabledFlag = &cli.BoolFlag{
+		Name:     "mine",
+		Usage:    "Enable mining",
+		Category: flags.MinerCategory,
+	}
 	MinerGasLimitFlag = &cli.Uint64Flag{
 		Name:     "miner.gaslimit",
 		Usage:    "Target gas ceiling for mined blocks",
@@ -649,6 +638,11 @@
 		Value:    ethconfig.Defaults.Miner.GasPrice,
 		Category: flags.MinerCategory,
 	}
+	MinerEtherbaseFlag = &cli.StringFlag{
+		Name:     "miner.etherbase",
+		Usage:    "0x prefixed public address for block mining rewards",
+		Category: flags.MinerCategory,
+	}
 	MinerExtraDataFlag = &cli.StringFlag{
 		Name:     "miner.extradata",
 		Usage:    "Block extra data set by the miner (default = client version)",
@@ -660,22 +654,10 @@
 		Value:    ethconfig.Defaults.Miner.Recommit,
 		Category: flags.MinerCategory,
 	}
-<<<<<<< HEAD
 	MinerDelayLeftoverFlag = &cli.DurationFlag{
 		Name:     "miner.delayleftover",
 		Usage:    "Time reserved to finalize a block",
 		Value:    ethconfig.Defaults.Miner.DelayLeftOver,
-		Category: flags.MinerCategory,
-	}
-	MinerNewPayloadTimeout = &cli.DurationFlag{
-		Name:     "miner.newpayload-timeout",
-		Usage:    "Specify the maximum time allowance for creating a new payload",
-		Value:    ethconfig.Defaults.Miner.NewPayloadTimeout,
-=======
-	MinerPendingFeeRecipientFlag = &cli.StringFlag{
-		Name:     "miner.pending.feeRecipient",
-		Usage:    "0x prefixed public address for the pending block producer (not used for actual block production)",
->>>>>>> f3c696fa
 		Category: flags.MinerCategory,
 	}
 
@@ -1250,12 +1232,7 @@
 var (
 	// TestnetFlags is the flag group of all built-in supported testnets.
 	TestnetFlags = []cli.Flag{
-<<<<<<< HEAD
 		ChapelFlag,
-=======
-		SepoliaFlag,
-		HoleskyFlag,
->>>>>>> f3c696fa
 	}
 	// NetworkFlags is the flag group of all built-in supported networks.
 	NetworkFlags = append([]cli.Flag{BSCMainnetFlag}, TestnetFlags...)
@@ -1276,15 +1253,6 @@
 // then a subdirectory of the specified datadir will be used.
 func MakeDataDir(ctx *cli.Context) string {
 	if path := ctx.String(DataDirFlag.Name); path != "" {
-<<<<<<< HEAD
-=======
-		if ctx.Bool(SepoliaFlag.Name) {
-			return filepath.Join(path, "sepolia")
-		}
-		if ctx.Bool(HoleskyFlag.Name) {
-			return filepath.Join(path, "holesky")
-		}
->>>>>>> f3c696fa
 		return path
 	}
 	Fatalf("Cannot determine default data directory, please set manually (--datadir)")
@@ -1340,15 +1308,6 @@
 		if cfg.BootstrapNodes != nil {
 			return // Already set by config file, don't apply defaults.
 		}
-<<<<<<< HEAD
-=======
-		switch {
-		case ctx.Bool(HoleskyFlag.Name):
-			urls = params.HoleskyBootnodes
-		case ctx.Bool(SepoliaFlag.Name):
-			urls = params.SepoliaBootnodes
-		}
->>>>>>> f3c696fa
 	}
 	cfg.BootstrapNodes = mustParseBootnodes(urls)
 }
@@ -1619,22 +1578,19 @@
 
 // setEtherbase retrieves the etherbase from the directly specified command line flags.
 func setEtherbase(ctx *cli.Context, cfg *ethconfig.Config) {
-	if ctx.IsSet(MinerEtherbaseFlag.Name) {
-		log.Warn("Option --miner.etherbase is deprecated as the etherbase is set by the consensus client post-merge")
-	}
-	if !ctx.IsSet(MinerPendingFeeRecipientFlag.Name) {
+	if !ctx.IsSet(MinerEtherbaseFlag.Name) {
 		return
 	}
-	addr := ctx.String(MinerPendingFeeRecipientFlag.Name)
+	addr := ctx.String(MinerEtherbaseFlag.Name)
 	if strings.HasPrefix(addr, "0x") || strings.HasPrefix(addr, "0X") {
 		addr = addr[2:]
 	}
 	b, err := hex.DecodeString(addr)
 	if err != nil || len(b) != common.AddressLength {
-		Fatalf("-%s: invalid pending block producer address %q", MinerPendingFeeRecipientFlag.Name, addr)
+		Fatalf("-%s: invalid etherbase address %q", MinerEtherbaseFlag.Name, addr)
 		return
 	}
-	cfg.Miner.PendingFeeRecipient = common.BytesToAddress(b)
+	cfg.Miner.Etherbase = common.BytesToAddress(b)
 }
 
 // MakePasswordList reads password lines from the file specified by the global --password flag.
@@ -1813,7 +1769,6 @@
 		cfg.DataDir = ctx.String(DataDirFlag.Name)
 	case ctx.Bool(DeveloperFlag.Name):
 		cfg.DataDir = "" // unless explicitly requested, use memory databases
-<<<<<<< HEAD
 	}
 }
 
@@ -1832,12 +1787,6 @@
 		cfg.BLSWalletDir = ctx.String(BLSWalletDirFlag.Name)
 	} else if cfg.BLSWalletDir == "" {
 		cfg.BLSWalletDir = filepath.Join(dataDir, "bls/wallet")
-=======
-	case ctx.Bool(SepoliaFlag.Name) && cfg.DataDir == node.DefaultDataDir():
-		cfg.DataDir = filepath.Join(node.DefaultDataDir(), "sepolia")
-	case ctx.Bool(HoleskyFlag.Name) && cfg.DataDir == node.DefaultDataDir():
-		cfg.DataDir = filepath.Join(node.DefaultDataDir(), "holesky")
->>>>>>> f3c696fa
 	}
 }
 
@@ -1918,9 +1867,6 @@
 }
 
 func setMiner(ctx *cli.Context, cfg *miner.Config) {
-	if ctx.Bool(MiningEnabledFlag.Name) {
-		log.Warn("The flag --mine is deprecated and will be removed")
-	}
 	if ctx.IsSet(MinerExtraDataFlag.Name) {
 		cfg.ExtraData = []byte(ctx.String(MinerExtraDataFlag.Name))
 	}
@@ -1933,20 +1879,15 @@
 	if ctx.IsSet(MinerRecommitIntervalFlag.Name) {
 		cfg.Recommit = ctx.Duration(MinerRecommitIntervalFlag.Name)
 	}
-<<<<<<< HEAD
 	if ctx.IsSet(MinerDelayLeftoverFlag.Name) {
 		cfg.DelayLeftOver = ctx.Duration(MinerDelayLeftoverFlag.Name)
 	}
 	if ctx.Bool(VotingEnabledFlag.Name) {
 		cfg.VoteEnable = true
 	}
-	if ctx.IsSet(MinerNewPayloadTimeout.Name) {
-		cfg.NewPayloadTimeout = ctx.Duration(MinerNewPayloadTimeout.Name)
-=======
 	if ctx.IsSet(MinerNewPayloadTimeoutFlag.Name) {
 		log.Warn("The flag --miner.newpayload-timeout is deprecated and will be removed, please use --miner.recommit")
 		cfg.Recommit = ctx.Duration(MinerNewPayloadTimeoutFlag.Name)
->>>>>>> f3c696fa
 	}
 	if ctx.Bool(DisableVoteAttestationFlag.Name) {
 		cfg.DisableVoteAttestation = true
@@ -2025,11 +1966,7 @@
 // SetEthConfig applies eth-related command line flags to the config.
 func SetEthConfig(ctx *cli.Context, stack *node.Node, cfg *ethconfig.Config) {
 	// Avoid conflicting network flags
-<<<<<<< HEAD
 	CheckExclusive(ctx, BSCMainnetFlag, DeveloperFlag)
-=======
-	CheckExclusive(ctx, MainnetFlag, DeveloperFlag, SepoliaFlag, HoleskyFlag)
->>>>>>> f3c696fa
 	CheckExclusive(ctx, DeveloperFlag, ExternalSignerFlag) // Can't use both ephemeral unlocked and external signer
 
 	// Set configurations from CLI flags
@@ -2245,13 +2182,8 @@
 		if !ctx.IsSet(NetworkIdFlag.Name) {
 			cfg.NetworkId = 97
 		}
-<<<<<<< HEAD
 		cfg.Genesis = core.DefaultChapelGenesisBlock()
 		SetDNSDiscoveryDefaults(cfg, params.ChapelGenesisHash)
-=======
-		cfg.Genesis = core.DefaultSepoliaGenesisBlock()
-		SetDNSDiscoveryDefaults(cfg, params.SepoliaGenesisHash)
->>>>>>> f3c696fa
 	case ctx.Bool(DeveloperFlag.Name):
 		if !ctx.IsSet(NetworkIdFlag.Name) {
 			cfg.NetworkId = 1337
@@ -2281,8 +2213,8 @@
 
 		// Figure out the dev account address.
 		// setEtherbase has been called above, configuring the miner address from command line flags.
-		if cfg.Miner.PendingFeeRecipient != (common.Address{}) {
-			developer = accounts.Account{Address: cfg.Miner.PendingFeeRecipient}
+		if cfg.Miner.Etherbase != (common.Address{}) {
+			developer = accounts.Account{Address: cfg.Miner.Etherbase}
 		} else if accs := ks.Accounts(); len(accs) > 0 {
 			developer = ks.Accounts()[0]
 		} else {
@@ -2293,7 +2225,7 @@
 		}
 		// Make sure the address is configured as fee recipient, otherwise
 		// the miner will fail to start.
-		cfg.Miner.PendingFeeRecipient = developer.Address
+		cfg.Miner.Etherbase = developer.Address
 
 		if err := ks.Unlock(developer, passphrase); err != nil {
 			Fatalf("Failed to unlock developer account: %v", err)
@@ -2350,7 +2282,6 @@
 	if err := kzg4844.UseCKZG(ctx.String(CryptoKZGFlag.Name) == "ckzg"); err != nil {
 		Fatalf("Failed to set KZG library implementation to %s: %v", ctx.String(CryptoKZGFlag.Name), err)
 	}
-<<<<<<< HEAD
 
 	// blob setting
 	if ctx.IsSet(OverrideDefaultExtraReserveForBlobRequests.Name) {
@@ -2362,7 +2293,7 @@
 			extraReserve = params.DefaultExtraReserveForBlobRequests
 		}
 		cfg.BlobExtraReserve = extraReserve
-=======
+	}
 	// VM tracing config.
 	if ctx.IsSet(VMTraceFlag.Name) {
 		if name := ctx.String(VMTraceFlag.Name); name != "" {
@@ -2374,7 +2305,6 @@
 			cfg.VMTrace = name
 			cfg.VMTraceJsonConfig = config
 		}
->>>>>>> f3c696fa
 	}
 }
 
@@ -2453,11 +2383,7 @@
 	})
 	stack.RegisterAPIs([]rpc.API{{
 		Namespace: "eth",
-<<<<<<< HEAD
 		Service:   filters.NewFilterAPI(filterSystem, ethcfg.RangeLimit),
-=======
-		Service:   filters.NewFilterAPI(filterSystem),
->>>>>>> f3c696fa
 	}})
 	return filterSystem
 }
@@ -2738,19 +2664,10 @@
 func MakeGenesis(ctx *cli.Context) *core.Genesis {
 	var genesis *core.Genesis
 	switch {
-<<<<<<< HEAD
 	case ctx.Bool(BSCMainnetFlag.Name):
 		genesis = core.DefaultBSCGenesisBlock()
 	case ctx.Bool(ChapelFlag.Name):
 		genesis = core.DefaultChapelGenesisBlock()
-=======
-	case ctx.Bool(MainnetFlag.Name):
-		genesis = core.DefaultGenesisBlock()
-	case ctx.Bool(HoleskyFlag.Name):
-		genesis = core.DefaultHoleskyGenesisBlock()
-	case ctx.Bool(SepoliaFlag.Name):
-		genesis = core.DefaultSepoliaGenesisBlock()
->>>>>>> f3c696fa
 	case ctx.Bool(DeveloperFlag.Name):
 		Fatalf("Developer chains are ephemeral")
 	}
@@ -2808,13 +2725,9 @@
 	if ctx.IsSet(CacheFlag.Name) || ctx.IsSet(CacheGCFlag.Name) {
 		cache.TrieDirtyLimit = ctx.Int(CacheFlag.Name) * ctx.Int(CacheGCFlag.Name) / 100
 	}
-<<<<<<< HEAD
 	if ctx.IsSet(TriesInMemoryFlag.Name) {
 		cache.TriesInMemory = ctx.Uint64(TriesInMemoryFlag.Name)
 	}
-	vmcfg := vm.Config{EnablePreimageRecording: ctx.Bool(VMEnableDebugFlag.Name)}
-
-=======
 	vmcfg := vm.Config{
 		EnablePreimageRecording: ctx.Bool(VMEnableDebugFlag.Name),
 	}
@@ -2831,9 +2744,8 @@
 			vmcfg.Tracer = t
 		}
 	}
->>>>>>> f3c696fa
 	// Disable transaction indexing/unindexing by default.
-	chain, err := core.NewBlockChain(chainDb, cache, gspec, nil, engine, vmcfg, nil)
+	chain, err := core.NewBlockChain(chainDb, cache, gspec, nil, engine, vmcfg, nil, nil)
 	if err != nil {
 		Fatalf("Can't create BlockChain: %v", err)
 	}
