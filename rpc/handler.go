--- conflicted
+++ resolved
@@ -48,11 +48,7 @@
 // Now send the request, then wait for the reply to be delivered through handleMsg:
 //
 //	if err := op.wait(...); err != nil {
-<<<<<<< HEAD
-//	    h.removeRequestOp(op) // timeout, etc.
-=======
 //		h.removeRequestOp(op) // timeout, etc.
->>>>>>> bed84606
 //	}
 type handler struct {
 	reg                  *serviceRegistry
@@ -200,12 +196,6 @@
 
 	// Process calls on a goroutine because they may block indefinitely:
 	h.startCallProc(func(cp *callProc) {
-<<<<<<< HEAD
-		answers := make([]*jsonrpcMessage, 0, len(msgs))
-		for _, msg := range calls {
-			if answer := h.handleCallMsg(cp, ctx, msg); answer != nil {
-				answers = append(answers, answer)
-=======
 		var (
 			timer      *time.Timer
 			cancel     context.CancelFunc
@@ -236,7 +226,7 @@
 			if msg == nil {
 				break
 			}
-			resp := h.handleCallMsg(cp, msg)
+			resp := h.handleCallMsg(cp, ctx, msg)
 			callBuffer.pushResponse(resp)
 			if resp != nil && h.batchResponseMaxSize != 0 {
 				responseBytes += len(resp.Result)
@@ -245,7 +235,6 @@
 					callBuffer.respondWithError(cp.ctx, h.conn, err)
 					break
 				}
->>>>>>> bed84606
 			}
 		}
 		if timer != nil {
@@ -260,21 +249,6 @@
 	})
 }
 
-<<<<<<< HEAD
-// handleMsg handles a single message.
-func (h *handler) handleMsg(ctx context.Context, msg *jsonrpcMessage) {
-	if ok := h.handleImmediate(msg); ok {
-		return
-	}
-	h.startCallProc(func(cp *callProc) {
-		answer := h.handleCallMsg(cp, ctx, msg)
-		h.addSubscriptions(cp.notifiers)
-		if answer != nil {
-			h.conn.writeJSON(cp.ctx, answer)
-		}
-		for _, n := range cp.notifiers {
-			n.activate()
-=======
 func (h *handler) respondWithBatchTooLarge(cp *callProc, batch []*jsonrpcMessage) {
 	resp := errorMessage(&invalidRequestError{errMsgBatchTooLarge})
 	// Find the first call and add its "id" field to the error.
@@ -284,23 +258,22 @@
 		if msg.isCall() {
 			resp.ID = msg.ID
 			break
->>>>>>> bed84606
 		}
 	}
 	h.conn.writeJSON(cp.ctx, []*jsonrpcMessage{resp}, true)
 }
 
 // handleMsg handles a single non-batch message.
-func (h *handler) handleMsg(msg *jsonrpcMessage) {
+func (h *handler) handleMsg(ctx context.Context, msg *jsonrpcMessage) {
 	msgs := []*jsonrpcMessage{msg}
 	h.handleResponses(msgs, func(msg *jsonrpcMessage) {
 		h.startCallProc(func(cp *callProc) {
-			h.handleNonBatchCall(cp, msg)
+			h.handleNonBatchCall(cp, ctx, msg)
 		})
 	})
 }
 
-func (h *handler) handleNonBatchCall(cp *callProc, msg *jsonrpcMessage) {
+func (h *handler) handleNonBatchCall(cp *callProc, reqCtx context.Context, msg *jsonrpcMessage) {
 	var (
 		responded sync.Once
 		timer     *time.Timer
@@ -322,7 +295,7 @@
 		})
 	}
 
-	answer := h.handleCallMsg(cp, msg)
+	answer := h.handleCallMsg(cp, reqCtx, msg)
 	if timer != nil {
 		timer.Stop()
 	}
@@ -552,14 +525,9 @@
 		} else {
 			successfulRequestGauge.Inc(1)
 		}
-<<<<<<< HEAD
 		RpcServingTimer.UpdateSince(start)
 		newRPCRequestGauge(msg.Method).Inc(1)
-		newRPCServingTimer(msg.Method, answer.Error == nil).UpdateSince(start)
-=======
-		rpcServingTimer.UpdateSince(start)
 		updateServeTimeHistogram(msg.Method, answer.Error == nil, time.Since(start))
->>>>>>> bed84606
 	}
 
 	return answer
