// Copyright 2023 The go-ethereum Authors
// This file is part of the go-ethereum library.
//
// The go-ethereum library is free software: you can redistribute it and/or modify
// it under the terms of the GNU Lesser General Public License as published by
// the Free Software Foundation, either version 3 of the License, or
// (at your option) any later version.
//
// The go-ethereum library is distributed in the hope that it will be useful,
// but WITHOUT ANY WARRANTY; without even the implied warranty of
// MERCHANTABILITY or FITNESS FOR A PARTICULAR PURPOSE. See the
// GNU Lesser General Public License for more details.
//
// You should have received a copy of the GNU Lesser General Public License
// along with the go-ethereum library. If not, see <http://www.gnu.org/licenses/>.

package ethapi

import (
	"bytes"
	"context"
	"crypto/ecdsa"
	"crypto/sha256"
	"encoding/json"
	"errors"
	"fmt"
	"maps"
	"math/big"
	"os"
	"path/filepath"
	"reflect"
	"slices"
	"strings"
	"testing"
	"time"

	"github.com/ethereum/go-ethereum"
	"github.com/ethereum/go-ethereum/accounts"
	"github.com/ethereum/go-ethereum/accounts/keystore"
	"github.com/ethereum/go-ethereum/common"
	"github.com/ethereum/go-ethereum/common/hexutil"
	"github.com/ethereum/go-ethereum/consensus"
	"github.com/ethereum/go-ethereum/consensus/beacon"
	"github.com/ethereum/go-ethereum/consensus/ethash"
	"github.com/ethereum/go-ethereum/core"
	"github.com/ethereum/go-ethereum/core/bloombits"
	"github.com/ethereum/go-ethereum/core/rawdb"
	"github.com/ethereum/go-ethereum/core/state"
	"github.com/ethereum/go-ethereum/core/types"
	"github.com/ethereum/go-ethereum/core/vm"
	"github.com/ethereum/go-ethereum/crypto"
	"github.com/ethereum/go-ethereum/crypto/kzg4844"
	"github.com/ethereum/go-ethereum/ethdb"
	"github.com/ethereum/go-ethereum/event"
	"github.com/ethereum/go-ethereum/internal/blocktest"
	"github.com/ethereum/go-ethereum/params"
	"github.com/ethereum/go-ethereum/rpc"
	"github.com/ethereum/go-ethereum/triedb"
	"github.com/holiman/uint256"
	"github.com/stretchr/testify/require"
)

func testTransactionMarshal(t *testing.T, tests []txData, config *params.ChainConfig) {
	var (
		signer = types.LatestSigner(config)
		key, _ = crypto.HexToECDSA("b71c71a67e1177ad4e901695e1b4b9ee17ae16c6668d313eac2f96dbcda3f291")
	)

	for i, tt := range tests {
		var tx2 types.Transaction
		tx, err := types.SignNewTx(key, signer, tt.Tx)
		if err != nil {
			t.Fatalf("test %d: signing failed: %v", i, err)
		}
		// Regular transaction
		if data, err := json.Marshal(tx); err != nil {
			t.Fatalf("test %d: marshalling failed; %v", i, err)
		} else if err = tx2.UnmarshalJSON(data); err != nil {
			t.Fatalf("test %d: sunmarshal failed: %v", i, err)
		} else if want, have := tx.Hash(), tx2.Hash(); want != have {
			t.Fatalf("test %d: stx changed, want %x have %x", i, want, have)
		}

		// rpcTransaction
		rpcTx := newRPCTransaction(tx, common.Hash{}, 0, 0, 0, nil, config)
		if data, err := json.Marshal(rpcTx); err != nil {
			t.Fatalf("test %d: marshalling failed; %v", i, err)
		} else if err = tx2.UnmarshalJSON(data); err != nil {
			t.Fatalf("test %d: unmarshal failed: %v", i, err)
		} else if want, have := tx.Hash(), tx2.Hash(); want != have {
			t.Fatalf("test %d: tx changed, want %x have %x", i, want, have)
		} else {
			want, have := tt.Want, string(data)
			require.JSONEqf(t, want, have, "test %d: rpc json not match, want %s have %s", i, want, have)
		}
	}
}

func TestTransaction_RoundTripRpcJSON(t *testing.T) {
	t.Parallel()

	var (
		config = params.AllEthashProtocolChanges
		tests  = allTransactionTypes(common.Address{0xde, 0xad}, config)
	)
	testTransactionMarshal(t, tests, config)
}

func TestTransactionBlobTx(t *testing.T) {
	t.Parallel()

	config := *params.TestChainConfig
	config.ShanghaiTime = new(uint64)
	config.CancunTime = new(uint64)
	tests := allBlobTxs(common.Address{0xde, 0xad}, &config)

	testTransactionMarshal(t, tests, &config)
}

type txData struct {
	Tx   types.TxData
	Want string
}

func allTransactionTypes(addr common.Address, config *params.ChainConfig) []txData {
	return []txData{
		{
			Tx: &types.LegacyTx{
				Nonce:    5,
				GasPrice: big.NewInt(6),
				Gas:      7,
				To:       &addr,
				Value:    big.NewInt(8),
				Data:     []byte{0, 1, 2, 3, 4},
				V:        big.NewInt(9),
				R:        big.NewInt(10),
				S:        big.NewInt(11),
			},
			Want: `{
				"blockHash": null,
				"blockNumber": null,
				"from": "0x71562b71999873db5b286df957af199ec94617f7",
				"gas": "0x7",
				"gasPrice": "0x6",
				"hash": "0x5f3240454cd09a5d8b1c5d651eefae7a339262875bcd2d0e6676f3d989967008",
				"input": "0x0001020304",
				"nonce": "0x5",
				"to": "0xdead000000000000000000000000000000000000",
				"transactionIndex": null,
				"value": "0x8",
				"type": "0x0",
				"chainId": "0x539",
				"v": "0xa96",
				"r": "0xbc85e96592b95f7160825d837abb407f009df9ebe8f1b9158a4b8dd093377f75",
				"s": "0x1b55ea3af5574c536967b039ba6999ef6c89cf22fc04bcb296e0e8b0b9b576f5"
			}`,
		}, {
			Tx: &types.LegacyTx{
				Nonce:    5,
				GasPrice: big.NewInt(6),
				Gas:      7,
				To:       nil,
				Value:    big.NewInt(8),
				Data:     []byte{0, 1, 2, 3, 4},
				V:        big.NewInt(32),
				R:        big.NewInt(10),
				S:        big.NewInt(11),
			},
			Want: `{
				"blockHash": null,
				"blockNumber": null,
				"from": "0x71562b71999873db5b286df957af199ec94617f7",
				"gas": "0x7",
				"gasPrice": "0x6",
				"hash": "0x806e97f9d712b6cb7e781122001380a2837531b0fc1e5f5d78174ad4cb699873",
				"input": "0x0001020304",
				"nonce": "0x5",
				"to": null,
				"transactionIndex": null,
				"value": "0x8",
				"type": "0x0",
				"chainId": "0x539",
				"v": "0xa96",
				"r": "0x9dc28b267b6ad4e4af6fe9289668f9305c2eb7a3241567860699e478af06835a",
				"s": "0xa0b51a071aa9bed2cd70aedea859779dff039e3630ea38497d95202e9b1fec7"
			}`,
		},
		{
			Tx: &types.AccessListTx{
				ChainID:  config.ChainID,
				Nonce:    5,
				GasPrice: big.NewInt(6),
				Gas:      7,
				To:       &addr,
				Value:    big.NewInt(8),
				Data:     []byte{0, 1, 2, 3, 4},
				AccessList: types.AccessList{
					types.AccessTuple{
						Address:     common.Address{0x2},
						StorageKeys: []common.Hash{types.EmptyRootHash},
					},
				},
				V: big.NewInt(32),
				R: big.NewInt(10),
				S: big.NewInt(11),
			},
			Want: `{
				"blockHash": null,
				"blockNumber": null,
				"from": "0x71562b71999873db5b286df957af199ec94617f7",
				"gas": "0x7",
				"gasPrice": "0x6",
				"hash": "0x121347468ee5fe0a29f02b49b4ffd1c8342bc4255146bb686cd07117f79e7129",
				"input": "0x0001020304",
				"nonce": "0x5",
				"to": "0xdead000000000000000000000000000000000000",
				"transactionIndex": null,
				"value": "0x8",
				"type": "0x1",
				"accessList": [
					{
						"address": "0x0200000000000000000000000000000000000000",
						"storageKeys": [
							"0x56e81f171bcc55a6ff8345e692c0f86e5b48e01b996cadc001622fb5e363b421"
						]
					}
				],
				"chainId": "0x539",
				"v": "0x0",
				"r": "0xf372ad499239ae11d91d34c559ffc5dab4daffc0069e03afcabdcdf231a0c16b",
				"s": "0x28573161d1f9472fa0fd4752533609e72f06414f7ab5588699a7141f65d2abf",
				"yParity": "0x0"
			}`,
		}, {
			Tx: &types.AccessListTx{
				ChainID:  config.ChainID,
				Nonce:    5,
				GasPrice: big.NewInt(6),
				Gas:      7,
				To:       nil,
				Value:    big.NewInt(8),
				Data:     []byte{0, 1, 2, 3, 4},
				AccessList: types.AccessList{
					types.AccessTuple{
						Address:     common.Address{0x2},
						StorageKeys: []common.Hash{types.EmptyRootHash},
					},
				},
				V: big.NewInt(32),
				R: big.NewInt(10),
				S: big.NewInt(11),
			},
			Want: `{
				"blockHash": null,
				"blockNumber": null,
				"from": "0x71562b71999873db5b286df957af199ec94617f7",
				"gas": "0x7",
				"gasPrice": "0x6",
				"hash": "0x067c3baebede8027b0f828a9d933be545f7caaec623b00684ac0659726e2055b",
				"input": "0x0001020304",
				"nonce": "0x5",
				"to": null,
				"transactionIndex": null,
				"value": "0x8",
				"type": "0x1",
				"accessList": [
					{
						"address": "0x0200000000000000000000000000000000000000",
						"storageKeys": [
							"0x56e81f171bcc55a6ff8345e692c0f86e5b48e01b996cadc001622fb5e363b421"
						]
					}
				],
				"chainId": "0x539",
				"v": "0x1",
				"r": "0x542981b5130d4613897fbab144796cb36d3cb3d7807d47d9c7f89ca7745b085c",
				"s": "0x7425b9dd6c5deaa42e4ede35d0c4570c4624f68c28d812c10d806ffdf86ce63",
				"yParity": "0x1"
			}`,
		}, {
			Tx: &types.DynamicFeeTx{
				ChainID:   config.ChainID,
				Nonce:     5,
				GasTipCap: big.NewInt(6),
				GasFeeCap: big.NewInt(9),
				Gas:       7,
				To:        &addr,
				Value:     big.NewInt(8),
				Data:      []byte{0, 1, 2, 3, 4},
				AccessList: types.AccessList{
					types.AccessTuple{
						Address:     common.Address{0x2},
						StorageKeys: []common.Hash{types.EmptyRootHash},
					},
				},
				V: big.NewInt(32),
				R: big.NewInt(10),
				S: big.NewInt(11),
			},
			Want: `{
				"blockHash": null,
				"blockNumber": null,
				"from": "0x71562b71999873db5b286df957af199ec94617f7",
				"gas": "0x7",
				"gasPrice": "0x9",
				"maxFeePerGas": "0x9",
				"maxPriorityFeePerGas": "0x6",
				"hash": "0xb63e0b146b34c3e9cb7fbabb5b3c081254a7ded6f1b65324b5898cc0545d79ff",
				"input": "0x0001020304",
				"nonce": "0x5",
				"to": "0xdead000000000000000000000000000000000000",
				"transactionIndex": null,
				"value": "0x8",
				"type": "0x2",
				"accessList": [
					{
						"address": "0x0200000000000000000000000000000000000000",
						"storageKeys": [
							"0x56e81f171bcc55a6ff8345e692c0f86e5b48e01b996cadc001622fb5e363b421"
						]
					}
				],
				"chainId": "0x539",
				"v": "0x1",
				"r": "0x3b167e05418a8932cd53d7578711fe1a76b9b96c48642402bb94978b7a107e80",
				"s": "0x22f98a332d15ea2cc80386c1ebaa31b0afebfa79ebc7d039a1e0074418301fef",
				"yParity": "0x1"
			}`,
		}, {
			Tx: &types.DynamicFeeTx{
				ChainID:    config.ChainID,
				Nonce:      5,
				GasTipCap:  big.NewInt(6),
				GasFeeCap:  big.NewInt(9),
				Gas:        7,
				To:         nil,
				Value:      big.NewInt(8),
				Data:       []byte{0, 1, 2, 3, 4},
				AccessList: types.AccessList{},
				V:          big.NewInt(32),
				R:          big.NewInt(10),
				S:          big.NewInt(11),
			},
			Want: `{
				"blockHash": null,
				"blockNumber": null,
				"from": "0x71562b71999873db5b286df957af199ec94617f7",
				"gas": "0x7",
				"gasPrice": "0x9",
				"maxFeePerGas": "0x9",
				"maxPriorityFeePerGas": "0x6",
				"hash": "0xcbab17ee031a9d5b5a09dff909f0a28aedb9b295ac0635d8710d11c7b806ec68",
				"input": "0x0001020304",
				"nonce": "0x5",
				"to": null,
				"transactionIndex": null,
				"value": "0x8",
				"type": "0x2",
				"accessList": [],
				"chainId": "0x539",
				"v": "0x0",
				"r": "0x6446b8a682db7e619fc6b4f6d1f708f6a17351a41c7fbd63665f469bc78b41b9",
				"s": "0x7626abc15834f391a117c63450047309dbf84c5ce3e8e609b607062641e2de43",
				"yParity": "0x0"
			}`,
		},
	}
}

func allBlobTxs(addr common.Address, config *params.ChainConfig) []txData {
	return []txData{
		{
			Tx: &types.BlobTx{
				Nonce:      6,
				GasTipCap:  uint256.NewInt(1),
				GasFeeCap:  uint256.NewInt(5),
				Gas:        6,
				To:         addr,
				BlobFeeCap: uint256.NewInt(1),
				BlobHashes: []common.Hash{{1}},
				Value:      new(uint256.Int),
				V:          uint256.NewInt(32),
				R:          uint256.NewInt(10),
				S:          uint256.NewInt(11),
			},
			Want: `{
                "blockHash": null,
                "blockNumber": null,
                "from": "0x71562b71999873db5b286df957af199ec94617f7",
                "gas": "0x6",
                "gasPrice": "0x5",
                "maxFeePerGas": "0x5",
                "maxPriorityFeePerGas": "0x1",
                "maxFeePerBlobGas": "0x1",
                "hash": "0x1f2b59a20e61efc615ad0cbe936379d6bbea6f938aafaf35eb1da05d8e7f46a3",
                "input": "0x",
                "nonce": "0x6",
                "to": "0xdead000000000000000000000000000000000000",
                "transactionIndex": null,
                "value": "0x0",
                "type": "0x3",
                "accessList": [],
                "chainId": "0x1",
                "blobVersionedHashes": [
                    "0x0100000000000000000000000000000000000000000000000000000000000000"
                ],
                "v": "0x0",
                "r": "0x618be8908e0e5320f8f3b48042a079fe5a335ebd4ed1422a7d2207cd45d872bc",
                "s": "0x27b2bc6c80e849a8e8b764d4549d8c2efac3441e73cf37054eb0a9b9f8e89b27",
                "yParity": "0x0"
            }`,
		},
	}
}

func newTestAccountManager(t *testing.T) (*accounts.Manager, accounts.Account) {
	var (
		dir        = t.TempDir()
		am         = accounts.NewManager(nil)
		b          = keystore.NewKeyStore(dir, 2, 1)
		testKey, _ = crypto.HexToECDSA("b71c71a67e1177ad4e901695e1b4b9ee17ae16c6668d313eac2f96dbcda3f291")
	)
	acc, err := b.ImportECDSA(testKey, "")
	if err != nil {
		t.Fatalf("failed to create test account: %v", err)
	}
	if err := b.Unlock(acc, ""); err != nil {
		t.Fatalf("failed to unlock account: %v\n", err)
	}
	am.AddBackend(b)
	return am, acc
}

type testBackend struct {
	db      ethdb.Database
	chain   *core.BlockChain
	pending *types.Block
	accman  *accounts.Manager
	acc     accounts.Account
}

func newTestBackend(t *testing.T, n int, gspec *core.Genesis, engine consensus.Engine, generator func(i int, b *core.BlockGen)) *testBackend {
	var (
		cacheConfig = &core.CacheConfig{
			TrieCleanLimit:    256,
			TrieDirtyLimit:    256,
			TrieTimeLimit:     5 * time.Minute,
			SnapshotLimit:     0,
			TrieDirtyDisabled: true, // Archive mode
		}
	)
	accman, acc := newTestAccountManager(t)
	gspec.Alloc[acc.Address] = types.Account{Balance: big.NewInt(params.Ether)}
	// Generate blocks for testing
	db, blocks, _ := core.GenerateChainWithGenesis(gspec, engine, n, generator)
	txlookupLimit := uint64(0)
	chain, err := core.NewBlockChain(db, cacheConfig, gspec, nil, engine, vm.Config{}, nil, &txlookupLimit)
	if err != nil {
		t.Fatalf("failed to create tester chain: %v", err)
	}
	if n, err := chain.InsertChain(blocks); err != nil {
		t.Fatalf("block %d: failed to insert into chain: %v", n, err)
	}

	backend := &testBackend{db: db, chain: chain, accman: accman, acc: acc}
	return backend
}

// nolint:unused
func (b *testBackend) setPendingBlock(block *types.Block) {
	b.pending = block
}

func (b testBackend) SyncProgress() ethereum.SyncProgress { return ethereum.SyncProgress{} }
func (b testBackend) SuggestGasTipCap(ctx context.Context) (*big.Int, error) {
	return big.NewInt(0), nil
}

func (b testBackend) Chain() *core.BlockChain {
	return b.chain
}

func (b testBackend) FeeHistory(ctx context.Context, blockCount uint64, lastBlock rpc.BlockNumber, rewardPercentiles []float64) (*big.Int, [][]*big.Int, []*big.Int, []float64, []*big.Int, []float64, error) {
	return nil, nil, nil, nil, nil, nil, nil
}
func (b testBackend) BlobBaseFee(ctx context.Context) *big.Int { return new(big.Int) }
func (b testBackend) ChainDb() ethdb.Database                  { return b.db }
func (b testBackend) AccountManager() *accounts.Manager        { return b.accman }
func (b testBackend) ExtRPCEnabled() bool                      { return false }
func (b testBackend) RPCGasCap() uint64                        { return 10000000 }
func (b testBackend) RPCEVMTimeout() time.Duration             { return time.Second }
func (b testBackend) RPCTxFeeCap() float64                     { return 0 }
func (b testBackend) UnprotectedAllowed() bool                 { return false }
func (b testBackend) SetHead(number uint64)                    {}
func (b testBackend) HeaderByNumber(ctx context.Context, number rpc.BlockNumber) (*types.Header, error) {
	if number == rpc.LatestBlockNumber {
		return b.chain.CurrentBlock(), nil
	}
	if number == rpc.PendingBlockNumber && b.pending != nil {
		return b.pending.Header(), nil
	}
	return b.chain.GetHeaderByNumber(uint64(number)), nil
}
func (b testBackend) HeaderByHash(ctx context.Context, hash common.Hash) (*types.Header, error) {
	return b.chain.GetHeaderByHash(hash), nil
}
func (b testBackend) HeaderByNumberOrHash(ctx context.Context, blockNrOrHash rpc.BlockNumberOrHash) (*types.Header, error) {
	if blockNr, ok := blockNrOrHash.Number(); ok {
		return b.HeaderByNumber(ctx, blockNr)
	}
	if blockHash, ok := blockNrOrHash.Hash(); ok {
		return b.HeaderByHash(ctx, blockHash)
	}
	panic("unknown type rpc.BlockNumberOrHash")
}

func (b testBackend) CurrentHeader() *types.Header { return b.chain.CurrentHeader() }
func (b testBackend) CurrentBlock() *types.Header  { return b.chain.CurrentBlock() }
func (b testBackend) BlockByNumber(ctx context.Context, number rpc.BlockNumber) (*types.Block, error) {
	if number == rpc.LatestBlockNumber {
		head := b.chain.CurrentBlock()
		return b.chain.GetBlock(head.Hash(), head.Number.Uint64()), nil
	}
	if number == rpc.PendingBlockNumber {
		return b.pending, nil
	}
	return b.chain.GetBlockByNumber(uint64(number)), nil
}
func (b testBackend) BlockByHash(ctx context.Context, hash common.Hash) (*types.Block, error) {
	return b.chain.GetBlockByHash(hash), nil
}
func (b testBackend) BlockByNumberOrHash(ctx context.Context, blockNrOrHash rpc.BlockNumberOrHash) (*types.Block, error) {
	if blockNr, ok := blockNrOrHash.Number(); ok {
		return b.BlockByNumber(ctx, blockNr)
	}
	if blockHash, ok := blockNrOrHash.Hash(); ok {
		return b.BlockByHash(ctx, blockHash)
	}
	panic("unknown type rpc.BlockNumberOrHash")
}
func (b testBackend) GetBody(ctx context.Context, hash common.Hash, number rpc.BlockNumber) (*types.Body, error) {
	return b.chain.GetBlock(hash, uint64(number.Int64())).Body(), nil
}
func (b testBackend) StateAndHeaderByNumber(ctx context.Context, number rpc.BlockNumber) (*state.StateDB, *types.Header, error) {
	if number == rpc.PendingBlockNumber {
		panic("pending state not implemented")
	}
	header, err := b.HeaderByNumber(ctx, number)
	if err != nil {
		return nil, nil, err
	}
	if header == nil {
		return nil, nil, errors.New("header not found")
	}
	stateDb, err := b.chain.StateAt(header.Root)
	return stateDb, header, err
}
func (b testBackend) StateAndHeaderByNumberOrHash(ctx context.Context, blockNrOrHash rpc.BlockNumberOrHash) (*state.StateDB, *types.Header, error) {
	if blockNr, ok := blockNrOrHash.Number(); ok {
		return b.StateAndHeaderByNumber(ctx, blockNr)
	}
	panic("only implemented for number")
}
func (b testBackend) Pending() (*types.Block, types.Receipts, *state.StateDB) { panic("implement me") }
func (b testBackend) GetReceipts(ctx context.Context, hash common.Hash) (types.Receipts, error) {
	header, err := b.HeaderByHash(ctx, hash)
	if header == nil || err != nil {
		return nil, err
	}
	receipts := rawdb.ReadReceipts(b.db, hash, header.Number.Uint64(), header.Time, b.chain.Config())
	return receipts, nil
}

func (b testBackend) GetBlobSidecars(ctx context.Context, hash common.Hash) (types.BlobSidecars, error) {
	header, err := b.HeaderByHash(ctx, hash)
	if header == nil || err != nil {
		return nil, err
	}
	blobSidecars := rawdb.ReadBlobSidecars(b.db, hash, header.Number.Uint64())
	return blobSidecars, nil
}
func (b testBackend) GetTd(ctx context.Context, hash common.Hash) *big.Int {
	if b.pending != nil && hash == b.pending.Hash() {
		return nil
	}
	return big.NewInt(1)
}
func (b testBackend) GetEVM(ctx context.Context, msg *core.Message, state *state.StateDB, header *types.Header, vmConfig *vm.Config, blockContext *vm.BlockContext) *vm.EVM {
	if vmConfig == nil {
		vmConfig = b.chain.GetVMConfig()
	}
	txContext := core.NewEVMTxContext(msg)
	context := core.NewEVMBlockContext(header, b.chain, nil)
	if blockContext != nil {
		context = *blockContext
	}
	return vm.NewEVM(context, txContext, state, b.chain.Config(), *vmConfig)
}
func (b testBackend) SubscribeChainEvent(ch chan<- core.ChainEvent) event.Subscription {
	panic("implement me")
}
func (b testBackend) SubscribeChainHeadEvent(ch chan<- core.ChainHeadEvent) event.Subscription {
	panic("implement me")
}
<<<<<<< HEAD
func (b testBackend) SubscribeChainSideEvent(ch chan<- core.ChainSideEvent) event.Subscription {
	panic("implement me")
}
func (b testBackend) SubscribeFinalizedHeaderEvent(ch chan<- core.FinalizedHeaderEvent) event.Subscription {
	panic("implement me")
}
func (b testBackend) SubscribeNewVoteEvent(ch chan<- core.NewVoteEvent) event.Subscription {
	panic("implement me")
}
=======
>>>>>>> c64cf28f
func (b testBackend) SendTx(ctx context.Context, signedTx *types.Transaction) error {
	panic("implement me")
}
func (b testBackend) GetTransaction(ctx context.Context, txHash common.Hash) (bool, *types.Transaction, common.Hash, uint64, uint64, error) {
	tx, blockHash, blockNumber, index := rawdb.ReadTransaction(b.db, txHash)
	return true, tx, blockHash, blockNumber, index, nil
}
func (b testBackend) GetPoolTransactions() (types.Transactions, error)         { panic("implement me") }
func (b testBackend) GetPoolTransaction(txHash common.Hash) *types.Transaction { panic("implement me") }
func (b testBackend) GetPoolNonce(ctx context.Context, addr common.Address) (uint64, error) {
	return 0, nil
}
func (b testBackend) Stats() (pending int, queued int) { panic("implement me") }
func (b testBackend) TxPoolContent() (map[common.Address][]*types.Transaction, map[common.Address][]*types.Transaction) {
	panic("implement me")
}
func (b testBackend) TxPoolContentFrom(addr common.Address) ([]*types.Transaction, []*types.Transaction) {
	panic("implement me")
}
func (b testBackend) SubscribeNewTxsEvent(events chan<- core.NewTxsEvent) event.Subscription {
	panic("implement me")
}
func (b testBackend) ChainConfig() *params.ChainConfig             { return b.chain.Config() }
func (b testBackend) Engine() consensus.Engine                     { return b.chain.Engine() }
func (b testBackend) CurrentValidators() ([]common.Address, error) { return []common.Address{}, nil }
func (b testBackend) GetLogs(ctx context.Context, blockHash common.Hash, number uint64) ([][]*types.Log, error) {
	panic("implement me")
}
func (b testBackend) SubscribeRemovedLogsEvent(ch chan<- core.RemovedLogsEvent) event.Subscription {
	panic("implement me")
}
func (b testBackend) SubscribeLogsEvent(ch chan<- []*types.Log) event.Subscription {
	panic("implement me")
}
func (b testBackend) SubscribePendingLogsEvent(ch chan<- []*types.Log) event.Subscription {
	panic("implement me")
}
func (b testBackend) BloomStatus() (uint64, uint64) { panic("implement me") }
func (b testBackend) ServiceFilter(ctx context.Context, session *bloombits.MatcherSession) {
	panic("implement me")
}

func (b *testBackend) MevRunning() bool                       { return false }
func (b *testBackend) HasBuilder(builder common.Address) bool { return false }
func (b *testBackend) MevParams() *types.MevParams {
	return &types.MevParams{}
}
func (b *testBackend) StartMev()                                                  {}
func (b *testBackend) StopMev()                                                   {}
func (b *testBackend) AddBuilder(builder common.Address, builderUrl string) error { return nil }
func (b *testBackend) RemoveBuilder(builder common.Address) error                 { return nil }
func (b *testBackend) SendBid(ctx context.Context, bid *types.BidArgs) (common.Hash, error) {
	panic("implement me")
}
func (b *testBackend) MinerInTurn() bool { return false }
func (b *testBackend) BestBidGasFee(parentHash common.Hash) *big.Int {
	//TODO implement me
	panic("implement me")
}

func TestEstimateGas(t *testing.T) {
	t.Parallel()
	// Initialize test accounts
	var (
		accounts = newAccounts(2)
		genesis  = &core.Genesis{
			Config: params.MergedTestChainConfig,
			Alloc: types.GenesisAlloc{
				accounts[0].addr: {Balance: big.NewInt(params.Ether)},
				accounts[1].addr: {Balance: big.NewInt(params.Ether)},
			},
		}
		genBlocks      = 10
		signer         = types.HomesteadSigner{}
		randomAccounts = newAccounts(2)
	)
	api := NewBlockChainAPI(newTestBackend(t, genBlocks, genesis, beacon.New(ethash.NewFaker()), func(i int, b *core.BlockGen) {
		// Transfer from account[0] to account[1]
		//    value: 1000 wei
		//    fee:   0 wei
		tx, _ := types.SignTx(types.NewTx(&types.LegacyTx{Nonce: uint64(i), To: &accounts[1].addr, Value: big.NewInt(1000), Gas: params.TxGas, GasPrice: b.BaseFee(), Data: nil}), signer, accounts[0].key)
		b.AddTx(tx)
		b.SetPoS()
	}))
	var testSuite = []struct {
		blockNumber rpc.BlockNumber
		call        TransactionArgs
		overrides   StateOverride
		expectErr   error
		want        uint64
	}{
		// simple transfer on latest block
		{
			blockNumber: rpc.LatestBlockNumber,
			call: TransactionArgs{
				From:  &accounts[0].addr,
				To:    &accounts[1].addr,
				Value: (*hexutil.Big)(big.NewInt(1000)),
			},
			expectErr: nil,
			want:      21000,
		},
		// simple transfer with insufficient funds on latest block
		{
			blockNumber: rpc.LatestBlockNumber,
			call: TransactionArgs{
				From:  &randomAccounts[0].addr,
				To:    &accounts[1].addr,
				Value: (*hexutil.Big)(big.NewInt(1000)),
			},
			expectErr: core.ErrInsufficientFunds,
			want:      21000,
		},
		// empty create
		{
			blockNumber: rpc.LatestBlockNumber,
			call:        TransactionArgs{},
			expectErr:   nil,
			want:        53000,
		},
		{
			blockNumber: rpc.LatestBlockNumber,
			call:        TransactionArgs{},
			overrides: StateOverride{
				randomAccounts[0].addr: OverrideAccount{Balance: newRPCBalance(new(big.Int).Mul(big.NewInt(1), big.NewInt(params.Ether)))},
			},
			expectErr: nil,
			want:      53000,
		},
		{
			blockNumber: rpc.LatestBlockNumber,
			call: TransactionArgs{
				From:  &randomAccounts[0].addr,
				To:    &randomAccounts[1].addr,
				Value: (*hexutil.Big)(big.NewInt(1000)),
			},
			overrides: StateOverride{
				randomAccounts[0].addr: OverrideAccount{Balance: newRPCBalance(big.NewInt(0))},
			},
			expectErr: core.ErrInsufficientFunds,
		},
		// Test for a bug where the gas price was set to zero but the basefee non-zero
		//
		// contract BasefeeChecker {
		//    constructor() {
		//        require(tx.gasprice >= block.basefee);
		//        if (tx.gasprice > 0) {
		//            require(block.basefee > 0);
		//        }
		//    }
		//}
		{
			blockNumber: rpc.LatestBlockNumber,
			call: TransactionArgs{
				From:     &accounts[0].addr,
				Input:    hex2Bytes("6080604052348015600f57600080fd5b50483a1015601c57600080fd5b60003a111560315760004811603057600080fd5b5b603f80603e6000396000f3fe6080604052600080fdfea264697066735822122060729c2cee02b10748fae5200f1c9da4661963354973d9154c13a8e9ce9dee1564736f6c63430008130033"),
				GasPrice: (*hexutil.Big)(big.NewInt(1_000_000_000)), // Legacy as pricing
			},
			expectErr: nil,
			want:      67617,
		},
		{
			blockNumber: rpc.LatestBlockNumber,
			call: TransactionArgs{
				From:         &accounts[0].addr,
				Input:        hex2Bytes("6080604052348015600f57600080fd5b50483a1015601c57600080fd5b60003a111560315760004811603057600080fd5b5b603f80603e6000396000f3fe6080604052600080fdfea264697066735822122060729c2cee02b10748fae5200f1c9da4661963354973d9154c13a8e9ce9dee1564736f6c63430008130033"),
				MaxFeePerGas: (*hexutil.Big)(big.NewInt(1_000_000_000)), // 1559 gas pricing
			},
			expectErr: nil,
			want:      67617,
		},
		{
			blockNumber: rpc.LatestBlockNumber,
			call: TransactionArgs{
				From:         &accounts[0].addr,
				Input:        hex2Bytes("6080604052348015600f57600080fd5b50483a1015601c57600080fd5b60003a111560315760004811603057600080fd5b5b603f80603e6000396000f3fe6080604052600080fdfea264697066735822122060729c2cee02b10748fae5200f1c9da4661963354973d9154c13a8e9ce9dee1564736f6c63430008130033"),
				GasPrice:     nil, // No legacy gas pricing
				MaxFeePerGas: nil, // No 1559 gas pricing
			},
			expectErr: nil,
			want:      67595,
		},
		// Blobs should have no effect on gas estimate
		{
			blockNumber: rpc.LatestBlockNumber,
			call: TransactionArgs{
				From:       &accounts[0].addr,
				To:         &accounts[1].addr,
				Value:      (*hexutil.Big)(big.NewInt(1)),
				BlobHashes: []common.Hash{{0x01, 0x22}},
				BlobFeeCap: (*hexutil.Big)(big.NewInt(1)),
			},
			want: 21000,
		},
	}
	for i, tc := range testSuite {
		result, err := api.EstimateGas(context.Background(), tc.call, &rpc.BlockNumberOrHash{BlockNumber: &tc.blockNumber}, &tc.overrides)
		if tc.expectErr != nil {
			if err == nil {
				t.Errorf("test %d: want error %v, have nothing", i, tc.expectErr)
				continue
			}
			if !errors.Is(err, tc.expectErr) {
				t.Errorf("test %d: error mismatch, want %v, have %v", i, tc.expectErr, err)
			}
			continue
		}
		if err != nil {
			t.Errorf("test %d: want no error, have %v", i, err)
			continue
		}
		if float64(result) > float64(tc.want)*(1+estimateGasErrorRatio) {
			t.Errorf("test %d, result mismatch, have\n%v\n, want\n%v\n", i, uint64(result), tc.want)
		}
	}
}

func TestCall(t *testing.T) {
	t.Parallel()

	// Initialize test accounts
	var (
		accounts = newAccounts(3)
		dad      = common.HexToAddress("0x0000000000000000000000000000000000000dad")
		genesis  = &core.Genesis{
			Config: params.MergedTestChainConfig,
			Alloc: types.GenesisAlloc{
				accounts[0].addr: {Balance: big.NewInt(params.Ether)},
				accounts[1].addr: {Balance: big.NewInt(params.Ether)},
				accounts[2].addr: {Balance: big.NewInt(params.Ether)},
				dad: {
					Balance: big.NewInt(params.Ether),
					Nonce:   1,
					Storage: map[common.Hash]common.Hash{
						common.Hash{}: common.HexToHash("0x0000000000000000000000000000000000000000000000000000000000000001"),
					},
				},
			},
		}
		genBlocks = 10
		signer    = types.HomesteadSigner{}
	)
	api := NewBlockChainAPI(newTestBackend(t, genBlocks, genesis, beacon.New(ethash.NewFaker()), func(i int, b *core.BlockGen) {
		// Transfer from account[0] to account[1]
		//    value: 1000 wei
		//    fee:   0 wei
		tx, _ := types.SignTx(types.NewTx(&types.LegacyTx{Nonce: uint64(i), To: &accounts[1].addr, Value: big.NewInt(1000), Gas: params.TxGas, GasPrice: b.BaseFee(), Data: nil}), signer, accounts[0].key)
		b.AddTx(tx)
		b.SetPoS()
	}))
	randomAccounts := newAccounts(3)
	var testSuite = []struct {
		name           string
		blockNumber    rpc.BlockNumber
		overrides      StateOverride
		call           TransactionArgs
		blockOverrides BlockOverrides
		expectErr      error
		want           string
	}{
		// transfer on genesis
		{
			name:        "transfer-on-genesis",
			blockNumber: rpc.BlockNumber(0),
			call: TransactionArgs{
				From:  &accounts[0].addr,
				To:    &accounts[1].addr,
				Value: (*hexutil.Big)(big.NewInt(1000)),
			},
			expectErr: nil,
			want:      "0x",
		},
		// transfer on the head
		{
			name:        "transfer-on-the-head",
			blockNumber: rpc.BlockNumber(genBlocks),
			call: TransactionArgs{
				From:  &accounts[0].addr,
				To:    &accounts[1].addr,
				Value: (*hexutil.Big)(big.NewInt(1000)),
			},
			expectErr: nil,
			want:      "0x",
		},
		// transfer on a non-existent block, error expects
		{
			name:        "transfer-non-existent-block",
			blockNumber: rpc.BlockNumber(genBlocks + 1),
			call: TransactionArgs{
				From:  &accounts[0].addr,
				To:    &accounts[1].addr,
				Value: (*hexutil.Big)(big.NewInt(1000)),
			},
			expectErr: errors.New("header not found"),
		},
		// transfer on the latest block
		{
			name:        "transfer-latest-block",
			blockNumber: rpc.LatestBlockNumber,
			call: TransactionArgs{
				From:  &accounts[0].addr,
				To:    &accounts[1].addr,
				Value: (*hexutil.Big)(big.NewInt(1000)),
			},
			expectErr: nil,
			want:      "0x",
		},
		// Call which can only succeed if state is state overridden
		{
			name:        "state-override-success",
			blockNumber: rpc.LatestBlockNumber,
			call: TransactionArgs{
				From:  &randomAccounts[0].addr,
				To:    &randomAccounts[1].addr,
				Value: (*hexutil.Big)(big.NewInt(1000)),
			},
			overrides: StateOverride{
				randomAccounts[0].addr: OverrideAccount{Balance: newRPCBalance(new(big.Int).Mul(big.NewInt(1), big.NewInt(params.Ether)))},
			},
			want: "0x",
		},
		// Invalid call without state overriding
		{
			name:        "insufficient-funds-simple",
			blockNumber: rpc.LatestBlockNumber,
			call: TransactionArgs{
				From:  &randomAccounts[0].addr,
				To:    &randomAccounts[1].addr,
				Value: (*hexutil.Big)(big.NewInt(1000)),
			},
			expectErr: core.ErrInsufficientFunds,
		},
		// Successful simple contract call
		//
		// // SPDX-License-Identifier: GPL-3.0
		//
		//  pragma solidity >=0.7.0 <0.8.0;
		//
		//  /**
		//   * @title Storage
		//   * @dev Store & retrieve value in a variable
		//   */
		//  contract Storage {
		//      uint256 public number;
		//      constructor() {
		//          number = block.number;
		//      }
		//  }
		{
			name:        "simple-contract-call",
			blockNumber: rpc.LatestBlockNumber,
			call: TransactionArgs{
				From: &randomAccounts[0].addr,
				To:   &randomAccounts[2].addr,
				Data: hex2Bytes("8381f58a"), // call number()
			},
			overrides: StateOverride{
				randomAccounts[2].addr: OverrideAccount{
					Code:      hex2Bytes("6080604052348015600f57600080fd5b506004361060285760003560e01c80638381f58a14602d575b600080fd5b60336049565b6040518082815260200191505060405180910390f35b6000548156fea2646970667358221220eab35ffa6ab2adfe380772a48b8ba78e82a1b820a18fcb6f59aa4efb20a5f60064736f6c63430007040033"),
					StateDiff: map[common.Hash]common.Hash{{}: common.BigToHash(big.NewInt(123))},
				},
			},
			want: "0x000000000000000000000000000000000000000000000000000000000000007b",
		},
		// Block overrides should work
		{
			name:        "block-override",
			blockNumber: rpc.LatestBlockNumber,
			call: TransactionArgs{
				From: &accounts[1].addr,
				Input: &hexutil.Bytes{
					0x43,             // NUMBER
					0x60, 0x00, 0x52, // MSTORE offset 0
					0x60, 0x20, 0x60, 0x00, 0xf3,
				},
			},
			blockOverrides: BlockOverrides{Number: (*hexutil.Big)(big.NewInt(11))},
			want:           "0x000000000000000000000000000000000000000000000000000000000000000b",
		},
		// Clear storage trie
		{
			name:        "clear-storage-trie",
			blockNumber: rpc.LatestBlockNumber,
			call: TransactionArgs{
				From: &accounts[1].addr,
				// Yul:
				// object "Test" {
				//    code {
				//        let dad := 0x0000000000000000000000000000000000000dad
				//        if eq(balance(dad), 0) {
				//            revert(0, 0)
				//        }
				//        let slot := sload(0)
				//        mstore(0, slot)
				//        return(0, 32)
				//    }
				// }
				Input: hex2Bytes("610dad6000813103600f57600080fd5b6000548060005260206000f3"),
			},
			overrides: StateOverride{
				dad: OverrideAccount{
					State: map[common.Hash]common.Hash{},
				},
			},
			want: "0x0000000000000000000000000000000000000000000000000000000000000000",
		},
		// Invalid blob tx
		{
			name:        "invalid-blob-tx",
			blockNumber: rpc.LatestBlockNumber,
			call: TransactionArgs{
				From:       &accounts[1].addr,
				Input:      &hexutil.Bytes{0x00},
				BlobHashes: []common.Hash{},
			},
			expectErr: core.ErrBlobTxCreate,
		},
		// BLOBHASH opcode
		{
			name:        "blobhash-opcode",
			blockNumber: rpc.LatestBlockNumber,
			call: TransactionArgs{
				From:       &accounts[1].addr,
				To:         &randomAccounts[2].addr,
				BlobHashes: []common.Hash{{0x01, 0x22}},
				BlobFeeCap: (*hexutil.Big)(big.NewInt(1)),
			},
			overrides: StateOverride{
				randomAccounts[2].addr: {
					Code: hex2Bytes("60004960005260206000f3"),
				},
			},
			want: "0x0122000000000000000000000000000000000000000000000000000000000000",
		},
		// Clear the entire storage set
		{
			blockNumber: rpc.LatestBlockNumber,
			call: TransactionArgs{
				From: &accounts[1].addr,
				// Yul:
				// object "Test" {
				//    code {
				//        let dad := 0x0000000000000000000000000000000000000dad
				//        if eq(balance(dad), 0) {
				//            revert(0, 0)
				//        }
				//        let slot := sload(0)
				//        mstore(0, slot)
				//        return(0, 32)
				//    }
				// }
				Input: hex2Bytes("610dad6000813103600f57600080fd5b6000548060005260206000f3"),
			},
			overrides: StateOverride{
				dad: OverrideAccount{
					State: map[common.Hash]common.Hash{},
				},
			},
			want: "0x0000000000000000000000000000000000000000000000000000000000000000",
		},
	}
	for _, tc := range testSuite {
		result, err := api.Call(context.Background(), tc.call, &rpc.BlockNumberOrHash{BlockNumber: &tc.blockNumber}, &tc.overrides, &tc.blockOverrides)
		if tc.expectErr != nil {
			if err == nil {
				t.Errorf("test %s: want error %v, have nothing", tc.name, tc.expectErr)
				continue
			}
			if !errors.Is(err, tc.expectErr) {
				// Second try
				if !reflect.DeepEqual(err, tc.expectErr) {
					t.Errorf("test %s: error mismatch, want %v, have %v", tc.name, tc.expectErr, err)
				}
			}
			continue
		}
		if err != nil {
			t.Errorf("test %s: want no error, have %v", tc.name, err)
			continue
		}
		if !reflect.DeepEqual(result.String(), tc.want) {
			t.Errorf("test %s, result mismatch, have\n%v\n, want\n%v\n", tc.name, result.String(), tc.want)
		}
	}
}

func TestSimulateV1(t *testing.T) {
	t.Parallel()
	// Initialize test accounts
	var (
		accounts     = newAccounts(3)
		fixedAccount = newTestAccount()
		genBlocks    = 10
		signer       = types.HomesteadSigner{}
		cac          = common.HexToAddress("0x0000000000000000000000000000000000000cac")
		bab          = common.HexToAddress("0x0000000000000000000000000000000000000bab")
		coinbase     = "0x000000000000000000000000000000000000ffff"
		genesis      = &core.Genesis{
			Config: params.TestChainConfig,
			Alloc: types.GenesisAlloc{
				accounts[0].addr: {Balance: big.NewInt(params.Ether)},
				accounts[1].addr: {Balance: big.NewInt(params.Ether)},
				accounts[2].addr: {Balance: big.NewInt(params.Ether)},
				// Yul:
				// object "Test" {
				//     code {
				//         let dad := 0x0000000000000000000000000000000000000dad
				//         selfdestruct(dad)
				//     }
				// }
				cac: {Balance: big.NewInt(params.Ether), Code: common.Hex2Bytes("610dad80ff")},
				bab: {
					Balance: big.NewInt(1),
					// object "Test" {
					//    code {
					//        let value1 := sload(1)
					//        let value2 := sload(2)
					//
					//        // Shift value1 by 128 bits to the left by multiplying it with 2^128
					//        value1 := mul(value1, 0x100000000000000000000000000000000)
					//
					//        // Concatenate value1 and value2
					//        let concatenatedValue := add(value1, value2)
					//
					//        // Store the result in memory and return it
					//        mstore(0, concatenatedValue)
					//        return(0, 0x20)
					//    }
					// }
					Code: common.FromHex("0x600154600254700100000000000000000000000000000000820291508082018060005260206000f3"),
					Storage: map[common.Hash]common.Hash{
						common.BigToHash(big.NewInt(1)): common.BigToHash(big.NewInt(10)),
						common.BigToHash(big.NewInt(2)): common.BigToHash(big.NewInt(12)),
					},
				},
			},
		}
		sha256Address = common.BytesToAddress([]byte{0x02})
	)
	api := NewBlockChainAPI(newTestBackend(t, genBlocks, genesis, ethash.NewFaker(), func(i int, b *core.BlockGen) {
		b.SetCoinbase(common.HexToAddress(coinbase))
		// Transfer from account[0] to account[1]
		//    value: 1000 wei
		//    fee:   0 wei
		tx, _ := types.SignTx(types.NewTx(&types.LegacyTx{
			Nonce:    uint64(i),
			To:       &accounts[1].addr,
			Value:    big.NewInt(1000),
			Gas:      params.TxGas,
			GasPrice: b.BaseFee(),
			Data:     nil,
		}), signer, accounts[0].key)
		b.AddTx(tx)
	}))
	var (
		randomAccounts   = newAccounts(4)
		latest           = rpc.BlockNumberOrHashWithNumber(rpc.LatestBlockNumber)
		includeTransfers = true
		validation       = true
	)
	type log struct {
		Address     common.Address `json:"address"`
		Topics      []common.Hash  `json:"topics"`
		Data        hexutil.Bytes  `json:"data"`
		BlockNumber hexutil.Uint64 `json:"blockNumber"`
		// Skip txHash
		//TxHash common.Hash `json:"transactionHash" gencodec:"required"`
		TxIndex hexutil.Uint `json:"transactionIndex"`
		//BlockHash common.Hash  `json:"blockHash"`
		Index hexutil.Uint `json:"logIndex"`
	}
	type callErr struct {
		Message string
		Code    int
	}
	type callRes struct {
		ReturnValue string `json:"returnData"`
		Error       callErr
		Logs        []log
		GasUsed     string
		Status      string
	}
	type blockRes struct {
		Number string
		//Hash   string
		// Ignore timestamp
		GasLimit      string
		GasUsed       string
		Miner         string
		BaseFeePerGas string
		Calls         []callRes
	}
	var testSuite = []struct {
		name             string
		blocks           []simBlock
		tag              rpc.BlockNumberOrHash
		includeTransfers *bool
		validation       *bool
		expectErr        error
		want             []blockRes
	}{
		// State build-up over calls:
		// First value transfer OK after state override.
		// Second one should succeed because of first transfer.
		{
			name: "simple",
			tag:  latest,
			blocks: []simBlock{{
				StateOverrides: &StateOverride{
					randomAccounts[0].addr: OverrideAccount{Balance: newRPCBalance(big.NewInt(1000))},
				},
				Calls: []TransactionArgs{{
					From:  &randomAccounts[0].addr,
					To:    &randomAccounts[1].addr,
					Value: (*hexutil.Big)(big.NewInt(1000)),
				}, {
					From:  &randomAccounts[1].addr,
					To:    &randomAccounts[2].addr,
					Value: (*hexutil.Big)(big.NewInt(1000)),
				}, {
					To: &randomAccounts[3].addr,
				}},
			}},
			want: []blockRes{{
				Number:        "0xb",
				GasLimit:      "0x47e7c4",
				GasUsed:       "0xf618",
				Miner:         coinbase,
				BaseFeePerGas: "0x0",
				Calls: []callRes{{
					ReturnValue: "0x",
					GasUsed:     "0x5208",
					Logs:        []log{},
					Status:      "0x1",
				}, {
					ReturnValue: "0x",
					GasUsed:     "0x5208",
					Logs:        []log{},
					Status:      "0x1",
				}, {
					ReturnValue: "0x",
					GasUsed:     "0x5208",
					Logs:        []log{},
					Status:      "0x1",
				}},
			}},
		}, {
			// State build-up over blocks.
			name: "simple-multi-block",
			tag:  latest,
			blocks: []simBlock{{
				StateOverrides: &StateOverride{
					randomAccounts[0].addr: OverrideAccount{Balance: newRPCBalance(big.NewInt(2000))},
				},
				Calls: []TransactionArgs{
					{
						From:  &randomAccounts[0].addr,
						To:    &randomAccounts[1].addr,
						Value: (*hexutil.Big)(big.NewInt(1000)),
					}, {
						From:  &randomAccounts[0].addr,
						To:    &randomAccounts[3].addr,
						Value: (*hexutil.Big)(big.NewInt(1000)),
					},
				},
			}, {
				StateOverrides: &StateOverride{
					randomAccounts[3].addr: OverrideAccount{Balance: newRPCBalance(big.NewInt(0))},
				},
				Calls: []TransactionArgs{
					{
						From:  &randomAccounts[1].addr,
						To:    &randomAccounts[2].addr,
						Value: (*hexutil.Big)(big.NewInt(1000)),
					},
				},
			}},
			want: []blockRes{{
				Number:        "0xb",
				GasLimit:      "0x47e7c4",
				GasUsed:       "0xa410",
				Miner:         coinbase,
				BaseFeePerGas: "0x0",
				Calls: []callRes{{
					ReturnValue: "0x",
					GasUsed:     "0x5208",
					Logs:        []log{},
					Status:      "0x1",
				}, {
					ReturnValue: "0x",
					GasUsed:     "0x5208",
					Logs:        []log{},
					Status:      "0x1",
				}},
			}, {
				Number:        "0xc",
				GasLimit:      "0x47e7c4",
				GasUsed:       "0x5208",
				Miner:         coinbase,
				BaseFeePerGas: "0x0",
				Calls: []callRes{{
					ReturnValue: "0x",
					GasUsed:     "0x5208",
					Logs:        []log{},
					Status:      "0x1",
				}},
			}},
		}, {
			// insufficient funds
			name: "insufficient-funds",
			tag:  latest,
			blocks: []simBlock{{
				Calls: []TransactionArgs{{
					From:  &randomAccounts[0].addr,
					To:    &randomAccounts[1].addr,
					Value: (*hexutil.Big)(big.NewInt(1000)),
				}},
			}},
			want:      nil,
			expectErr: &invalidTxError{Message: fmt.Sprintf("err: insufficient funds for gas * price + value: address %s have 0 want 1000 (supplied gas 4712388)", randomAccounts[0].addr.String()), Code: errCodeInsufficientFunds},
		}, {
			// EVM error
			name: "evm-error",
			tag:  latest,
			blocks: []simBlock{{
				StateOverrides: &StateOverride{
					randomAccounts[2].addr: OverrideAccount{Code: hex2Bytes("f3")},
				},
				Calls: []TransactionArgs{{
					From: &randomAccounts[0].addr,
					To:   &randomAccounts[2].addr,
				}},
			}},
			want: []blockRes{{
				Number:        "0xb",
				GasLimit:      "0x47e7c4",
				GasUsed:       "0x47e7c4",
				Miner:         coinbase,
				BaseFeePerGas: "0x0",
				Calls: []callRes{{
					ReturnValue: "0x",
					Error:       callErr{Message: "stack underflow (0 <=> 2)", Code: errCodeVMError},
					GasUsed:     "0x47e7c4",
					Logs:        []log{},
					Status:      "0x0",
				}},
			}},
		}, {
			// Block overrides should work, each call is simulated on a different block number
			name: "block-overrides",
			tag:  latest,
			blocks: []simBlock{{
				BlockOverrides: &BlockOverrides{
					Number:       (*hexutil.Big)(big.NewInt(11)),
					FeeRecipient: &cac,
				},
				Calls: []TransactionArgs{
					{
						From: &accounts[0].addr,
						Input: &hexutil.Bytes{
							0x43,             // NUMBER
							0x60, 0x00, 0x52, // MSTORE offset 0
							0x60, 0x20, 0x60, 0x00, 0xf3, // RETURN
						},
					},
				},
			}, {
				BlockOverrides: &BlockOverrides{
					Number: (*hexutil.Big)(big.NewInt(12)),
				},
				Calls: []TransactionArgs{{
					From: &accounts[1].addr,
					Input: &hexutil.Bytes{
						0x43,             // NUMBER
						0x60, 0x00, 0x52, // MSTORE offset 0
						0x60, 0x20, 0x60, 0x00, 0xf3,
					},
				}},
			}},
			want: []blockRes{{
				Number:        "0xb",
				GasLimit:      "0x47e7c4",
				GasUsed:       "0xe891",
				Miner:         strings.ToLower(cac.String()),
				BaseFeePerGas: "0x0",
				Calls: []callRes{{
					ReturnValue: "0x000000000000000000000000000000000000000000000000000000000000000b",
					GasUsed:     "0xe891",
					Logs:        []log{},
					Status:      "0x1",
				}},
			}, {
				Number:        "0xc",
				GasLimit:      "0x47e7c4",
				GasUsed:       "0xe891",
				Miner:         strings.ToLower(cac.String()),
				BaseFeePerGas: "0x0",
				Calls: []callRes{{
					ReturnValue: "0x000000000000000000000000000000000000000000000000000000000000000c",
					GasUsed:     "0xe891",
					Logs:        []log{},
					Status:      "0x1",
				}},
			}},
		},
		// Block numbers must be in order.
		{
			name: "block-number-order",
			tag:  latest,
			blocks: []simBlock{{
				BlockOverrides: &BlockOverrides{
					Number: (*hexutil.Big)(big.NewInt(12)),
				},
				Calls: []TransactionArgs{{
					From: &accounts[1].addr,
					Input: &hexutil.Bytes{
						0x43,             // NUMBER
						0x60, 0x00, 0x52, // MSTORE offset 0
						0x60, 0x20, 0x60, 0x00, 0xf3, // RETURN
					},
				}},
			}, {
				BlockOverrides: &BlockOverrides{
					Number: (*hexutil.Big)(big.NewInt(11)),
				},
				Calls: []TransactionArgs{{
					From: &accounts[0].addr,
					Input: &hexutil.Bytes{
						0x43,             // NUMBER
						0x60, 0x00, 0x52, // MSTORE offset 0
						0x60, 0x20, 0x60, 0x00, 0xf3, // RETURN
					},
				}},
			}},
			want:      []blockRes{},
			expectErr: &invalidBlockNumberError{message: "block numbers must be in order: 11 <= 12"},
		},
		// Test on solidity storage example. Set value in one call, read in next.
		{
			name: "storage-contract",
			tag:  latest,
			blocks: []simBlock{{
				StateOverrides: &StateOverride{
					randomAccounts[2].addr: OverrideAccount{
						Code: hex2Bytes("608060405234801561001057600080fd5b50600436106100365760003560e01c80632e64cec11461003b5780636057361d14610059575b600080fd5b610043610075565b60405161005091906100d9565b60405180910390f35b610073600480360381019061006e919061009d565b61007e565b005b60008054905090565b8060008190555050565b60008135905061009781610103565b92915050565b6000602082840312156100b3576100b26100fe565b5b60006100c184828501610088565b91505092915050565b6100d3816100f4565b82525050565b60006020820190506100ee60008301846100ca565b92915050565b6000819050919050565b600080fd5b61010c816100f4565b811461011757600080fd5b5056fea2646970667358221220404e37f487a89a932dca5e77faaf6ca2de3b991f93d230604b1b8daaef64766264736f6c63430008070033"),
					},
				},
				Calls: []TransactionArgs{{
					// Set value to 5
					From:  &randomAccounts[0].addr,
					To:    &randomAccounts[2].addr,
					Input: hex2Bytes("6057361d0000000000000000000000000000000000000000000000000000000000000005"),
				}, {
					// Read value
					From:  &randomAccounts[0].addr,
					To:    &randomAccounts[2].addr,
					Input: hex2Bytes("2e64cec1"),
				},
				},
			}},
			want: []blockRes{{
				Number:        "0xb",
				GasLimit:      "0x47e7c4",
				GasUsed:       "0x10683",
				Miner:         coinbase,
				BaseFeePerGas: "0x0",
				Calls: []callRes{{
					ReturnValue: "0x",
					GasUsed:     "0xaacc",
					Logs:        []log{},
					Status:      "0x1",
				}, {
					ReturnValue: "0x0000000000000000000000000000000000000000000000000000000000000005",
					GasUsed:     "0x5bb7",
					Logs:        []log{},
					Status:      "0x1",
				}},
			}},
		},
		// Test logs output.
		{
			name: "logs",
			tag:  latest,
			blocks: []simBlock{{
				StateOverrides: &StateOverride{
					randomAccounts[2].addr: OverrideAccount{
						// Yul code:
						// object "Test" {
						//    code {
						//        let hash:u256 := 0xffffffffffffffffffffffffffffffffffffffffffffffffffffffffffffffff
						//        log1(0, 0, hash)
						//        return (0, 0)
						//    }
						// }
						Code: hex2Bytes("7fffffffffffffffffffffffffffffffffffffffffffffffffffffffffffffffff80600080a1600080f3"),
					},
				},
				Calls: []TransactionArgs{{
					From: &randomAccounts[0].addr,
					To:   &randomAccounts[2].addr,
				}},
			}},
			want: []blockRes{{
				Number:        "0xb",
				GasLimit:      "0x47e7c4",
				GasUsed:       "0x5508",
				Miner:         coinbase,
				BaseFeePerGas: "0x0",
				Calls: []callRes{{
					ReturnValue: "0x",
					Logs: []log{{
						Address:     randomAccounts[2].addr,
						Topics:      []common.Hash{common.HexToHash("0xffffffffffffffffffffffffffffffffffffffffffffffffffffffffffffffff")},
						BlockNumber: hexutil.Uint64(11),
						Data:        hexutil.Bytes{},
					}},
					GasUsed: "0x5508",
					Status:  "0x1",
				}},
			}},
		},
		// Test ecrecover override
		{
			name: "ecrecover-override",
			tag:  latest,
			blocks: []simBlock{{
				StateOverrides: &StateOverride{
					randomAccounts[2].addr: OverrideAccount{
						// Yul code that returns ecrecover(0, 0, 0, 0).
						// object "Test" {
						//    code {
						//        // Free memory pointer
						//        let free_ptr := mload(0x40)
						//
						//        // Initialize inputs with zeros
						//        mstore(free_ptr, 0)  // Hash
						//        mstore(add(free_ptr, 0x20), 0)  // v
						//        mstore(add(free_ptr, 0x40), 0)  // r
						//        mstore(add(free_ptr, 0x60), 0)  // s
						//
						//        // Call ecrecover precompile (at address 1) with all 0 inputs
						//        let success := staticcall(gas(), 1, free_ptr, 0x80, free_ptr, 0x20)
						//
						//        // Check if the call was successful
						//        if eq(success, 0) {
						//            revert(0, 0)
						//        }
						//
						//        // Return the recovered address
						//        return(free_ptr, 0x14)
						//    }
						// }
						Code: hex2Bytes("6040516000815260006020820152600060408201526000606082015260208160808360015afa60008103603157600080fd5b601482f3"),
					},
					common.BytesToAddress([]byte{0x01}): OverrideAccount{
						// Yul code that returns the address of the caller.
						// object "Test" {
						//    code {
						//        let c := caller()
						//        mstore(0, c)
						//        return(0xc, 0x14)
						//    }
						// }
						Code: hex2Bytes("33806000526014600cf3"),
					},
				},
				Calls: []TransactionArgs{{
					From: &randomAccounts[0].addr,
					To:   &randomAccounts[2].addr,
				}},
			}},
			want: []blockRes{{
				Number:        "0xb",
				GasLimit:      "0x47e7c4",
				GasUsed:       "0x52f6",
				Miner:         coinbase,
				BaseFeePerGas: "0x0",
				Calls: []callRes{{
					// Caller is in this case the contract that invokes ecrecover.
					ReturnValue: strings.ToLower(randomAccounts[2].addr.String()),
					GasUsed:     "0x52f6",
					Logs:        []log{},
					Status:      "0x1",
				}},
			}},
		},
		// Test moving the sha256 precompile.
		{
			name: "precompile-move",
			tag:  latest,
			blocks: []simBlock{{
				StateOverrides: &StateOverride{
					sha256Address: OverrideAccount{
						// Yul code that returns the calldata.
						// object "Test" {
						//    code {
						//        let size := calldatasize() // Get the size of the calldata
						//
						//        // Allocate memory to store the calldata
						//        let memPtr := msize()
						//
						//        // Copy calldata to memory
						//        calldatacopy(memPtr, 0, size)
						//
						//        // Return the calldata from memory
						//        return(memPtr, size)
						//    }
						// }
						Code:             hex2Bytes("365981600082378181f3"),
						MovePrecompileTo: &randomAccounts[2].addr,
					},
				},
				Calls: []TransactionArgs{{
					From:  &randomAccounts[0].addr,
					To:    &randomAccounts[2].addr,
					Input: hex2Bytes("0000000000000000000000000000000000000000000000000000000000000001"),
				}, {
					From:  &randomAccounts[0].addr,
					To:    &sha256Address,
					Input: hex2Bytes("0000000000000000000000000000000000000000000000000000000000000001"),
				}},
			}},
			want: []blockRes{{
				Number:        "0xb",
				GasLimit:      "0x47e7c4",
				GasUsed:       "0xa58c",
				Miner:         coinbase,
				BaseFeePerGas: "0x0",
				Calls: []callRes{{
					ReturnValue: "0xec4916dd28fc4c10d78e287ca5d9cc51ee1ae73cbfde08c6b37324cbfaac8bc5",
					GasUsed:     "0x52dc",
					Logs:        []log{},
					Status:      "0x1",
				}, {
					ReturnValue: "0x0000000000000000000000000000000000000000000000000000000000000001",
					GasUsed:     "0x52b0",
					Logs:        []log{},
					Status:      "0x1",
				}},
			}},
		},
		// Test ether transfers.
		{
			name: "transfer-logs",
			tag:  latest,
			blocks: []simBlock{{
				StateOverrides: &StateOverride{
					randomAccounts[0].addr: OverrideAccount{
						Balance: newRPCBalance(big.NewInt(100)),
						// Yul code that transfers 100 wei to address passed in calldata:
						// object "Test" {
						//    code {
						//        let recipient := shr(96, calldataload(0))
						//        let value := 100
						//        let success := call(gas(), recipient, value, 0, 0, 0, 0)
						//        if eq(success, 0) {
						//            revert(0, 0)
						//        }
						//    }
						// }
						Code: hex2Bytes("60003560601c606460008060008084865af160008103601d57600080fd5b505050"),
					},
				},
				Calls: []TransactionArgs{{
					From:  &accounts[0].addr,
					To:    &randomAccounts[0].addr,
					Value: (*hexutil.Big)(big.NewInt(50)),
					Input: hex2Bytes(strings.TrimPrefix(fixedAccount.addr.String(), "0x")),
				}},
			}},
			includeTransfers: &includeTransfers,
			want: []blockRes{{
				Number:        "0xb",
				GasLimit:      "0x47e7c4",
				GasUsed:       "0x77dc",
				Miner:         coinbase,
				BaseFeePerGas: "0x0",
				Calls: []callRes{{
					ReturnValue: "0x",
					GasUsed:     "0x77dc",
					Logs: []log{{
						Address: transferAddress,
						Topics: []common.Hash{
							transferTopic,
							addressToHash(accounts[0].addr),
							addressToHash(randomAccounts[0].addr),
						},
						Data:        hexutil.Bytes(common.BigToHash(big.NewInt(50)).Bytes()),
						BlockNumber: hexutil.Uint64(11),
					}, {
						Address: transferAddress,
						Topics: []common.Hash{
							transferTopic,
							addressToHash(randomAccounts[0].addr),
							addressToHash(fixedAccount.addr),
						},
						Data:        hexutil.Bytes(common.BigToHash(big.NewInt(100)).Bytes()),
						BlockNumber: hexutil.Uint64(11),
						Index:       hexutil.Uint(1),
					}},
					Status: "0x1",
				}},
			}},
		},
		// Tests selfdestructed contract.
		{
			name: "selfdestruct",
			tag:  latest,
			blocks: []simBlock{{
				Calls: []TransactionArgs{{
					From: &accounts[0].addr,
					To:   &cac,
				}, {
					From: &accounts[0].addr,
					// Check that cac is selfdestructed and balance transferred to dad.
					// object "Test" {
					//    code {
					//        let cac := 0x0000000000000000000000000000000000000cac
					//        let dad := 0x0000000000000000000000000000000000000dad
					//        if gt(balance(cac), 0) {
					//            revert(0, 0)
					//        }
					//        if gt(extcodesize(cac), 0) {
					//            revert(0, 0)
					//        }
					//        if eq(balance(dad), 0) {
					//            revert(0, 0)
					//        }
					//    }
					// }
					Input: hex2Bytes("610cac610dad600082311115601357600080fd5b6000823b1115602157600080fd5b6000813103602e57600080fd5b5050"),
				}},
			}, {
				Calls: []TransactionArgs{{
					From:  &accounts[0].addr,
					Input: hex2Bytes("610cac610dad600082311115601357600080fd5b6000823b1115602157600080fd5b6000813103602e57600080fd5b5050"),
				}},
			}},
			want: []blockRes{{
				Number:        "0xb",
				GasLimit:      "0x47e7c4",
				GasUsed:       "0x1b83f",
				Miner:         coinbase,
				BaseFeePerGas: "0x0",
				Calls: []callRes{{
					ReturnValue: "0x",
					GasUsed:     "0xd166",
					Logs:        []log{},
					Status:      "0x1",
				}, {
					ReturnValue: "0x",
					GasUsed:     "0xe6d9",
					Logs:        []log{},
					Status:      "0x1",
				}},
			}, {
				Number:        "0xc",
				GasLimit:      "0x47e7c4",
				GasUsed:       "0xe6d9",
				Miner:         coinbase,
				BaseFeePerGas: "0x0",
				Calls: []callRes{{
					ReturnValue: "0x",
					GasUsed:     "0xe6d9",
					Logs:        []log{},
					Status:      "0x1",
				}},
			}},
		},
		// Enable validation checks.
		{
			name: "validation-checks",
			tag:  latest,
			blocks: []simBlock{{
				Calls: []TransactionArgs{{
					From:  &accounts[2].addr,
					To:    &cac,
					Nonce: newUint64(2),
				}},
			}},
			validation: &validation,
			want:       nil,
			expectErr:  &invalidTxError{Message: fmt.Sprintf("err: nonce too high: address %s, tx: 2 state: 0 (supplied gas 4712388)", accounts[2].addr), Code: errCodeNonceTooHigh},
		},
		// Contract sends tx in validation mode.
		{
			name: "validation-checks-from-contract",
			tag:  latest,
			blocks: []simBlock{{
				StateOverrides: &StateOverride{
					randomAccounts[2].addr: OverrideAccount{
						Balance: newRPCBalance(big.NewInt(2098640803896784)),
						Code:    hex2Bytes("00"),
						Nonce:   newUint64(1),
					},
				},
				Calls: []TransactionArgs{{
					From:                 &randomAccounts[2].addr,
					To:                   &cac,
					Nonce:                newUint64(1),
					MaxFeePerGas:         newInt(233138868),
					MaxPriorityFeePerGas: newInt(1),
				}},
			}},
			validation: &validation,
			want: []blockRes{{
				Number:        "0xb",
				GasLimit:      "0x47e7c4",
				GasUsed:       "0xd166",
				Miner:         coinbase,
				BaseFeePerGas: "0xde56ab3",
				Calls: []callRes{{
					ReturnValue: "0x",
					GasUsed:     "0xd166",
					Logs:        []log{},
					Status:      "0x1",
				}},
			}},
		},
		// Successful validation
		{
			name: "validation-checks-success",
			tag:  latest,
			blocks: []simBlock{{
				BlockOverrides: &BlockOverrides{
					BaseFeePerGas: (*hexutil.Big)(big.NewInt(1)),
				},
				StateOverrides: &StateOverride{
					randomAccounts[0].addr: OverrideAccount{Balance: newRPCBalance(big.NewInt(10000000))},
				},
				Calls: []TransactionArgs{{
					From:         &randomAccounts[0].addr,
					To:           &randomAccounts[1].addr,
					Value:        (*hexutil.Big)(big.NewInt(1000)),
					MaxFeePerGas: (*hexutil.Big)(big.NewInt(2)),
				}},
			}},
			validation: &validation,
			want: []blockRes{{
				Number:        "0xb",
				GasLimit:      "0x47e7c4",
				GasUsed:       "0x5208",
				Miner:         coinbase,
				BaseFeePerGas: "0x1",
				Calls: []callRes{{
					ReturnValue: "0x",
					GasUsed:     "0x5208",
					Logs:        []log{},
					Status:      "0x1",
				}},
			}},
		},
		// Clear storage.
		{
			name: "clear-storage",
			tag:  latest,
			blocks: []simBlock{{
				StateOverrides: &StateOverride{
					randomAccounts[2].addr: {
						Code: newBytes(genesis.Alloc[bab].Code),
						StateDiff: map[common.Hash]common.Hash{
							common.BigToHash(big.NewInt(1)): common.BigToHash(big.NewInt(2)),
							common.BigToHash(big.NewInt(2)): common.BigToHash(big.NewInt(3)),
						},
					},
					bab: {
						State: map[common.Hash]common.Hash{
							common.BigToHash(big.NewInt(1)): common.BigToHash(big.NewInt(1)),
						},
					},
				},
				Calls: []TransactionArgs{{
					From: &accounts[0].addr,
					To:   &randomAccounts[2].addr,
				}, {
					From: &accounts[0].addr,
					To:   &bab,
				}},
			}, {
				StateOverrides: &StateOverride{
					randomAccounts[2].addr: {
						State: map[common.Hash]common.Hash{
							common.BigToHash(big.NewInt(1)): common.BigToHash(big.NewInt(5)),
						},
					},
				},
				Calls: []TransactionArgs{{
					From: &accounts[0].addr,
					To:   &randomAccounts[2].addr,
				}},
			}},
			want: []blockRes{{
				Number:        "0xb",
				GasLimit:      "0x47e7c4",
				GasUsed:       "0xc542",
				Miner:         coinbase,
				BaseFeePerGas: "0x0",
				Calls: []callRes{{
					ReturnValue: "0x0000000000000000000000000000000200000000000000000000000000000003",
					GasUsed:     "0x62a1",
					Logs:        []log{},
					Status:      "0x1",
				}, {
					ReturnValue: "0x0000000000000000000000000000000100000000000000000000000000000000",
					GasUsed:     "0x62a1",
					Logs:        []log{},
					Status:      "0x1",
				}},
			}, {
				Number:        "0xc",
				GasLimit:      "0x47e7c4",
				GasUsed:       "0x62a1",
				Miner:         coinbase,
				BaseFeePerGas: "0x0",
				Calls: []callRes{{
					ReturnValue: "0x0000000000000000000000000000000500000000000000000000000000000000",
					GasUsed:     "0x62a1",
					Logs:        []log{},
					Status:      "0x1",
				}},
			}},
		},
		{
			name: "blockhash-opcode",
			tag:  latest,
			blocks: []simBlock{{
				BlockOverrides: &BlockOverrides{
					Number: (*hexutil.Big)(big.NewInt(12)),
				},
				StateOverrides: &StateOverride{
					randomAccounts[2].addr: {
						Code: hex2Bytes("600035804060008103601057600080fd5b5050"),
					},
				},
				Calls: []TransactionArgs{{
					From: &accounts[0].addr,
					To:   &randomAccounts[2].addr,
					// Phantom block after base.
					Input: uint256ToBytes(uint256.NewInt(11)),
				}, {
					From: &accounts[0].addr,
					To:   &randomAccounts[2].addr,
					// Canonical block.
					Input: uint256ToBytes(uint256.NewInt(8)),
				}, {
					From: &accounts[0].addr,
					To:   &randomAccounts[2].addr,
					// base block.
					Input: uint256ToBytes(uint256.NewInt(10)),
				}},
			}, {
				BlockOverrides: &BlockOverrides{
					Number: (*hexutil.Big)(big.NewInt(16)),
				},
				Calls: []TransactionArgs{{
					From: &accounts[0].addr,
					To:   &randomAccounts[2].addr,
					// blocks[0]
					Input: uint256ToBytes(uint256.NewInt(12)),
				}, {
					From: &accounts[0].addr,
					To:   &randomAccounts[2].addr,
					// Phantom after blocks[0]
					Input: uint256ToBytes(uint256.NewInt(13)),
				}},
			}},
			want: []blockRes{{
				Number:        "0xb",
				GasLimit:      "0x47e7c4",
				GasUsed:       "0x0",
				Miner:         coinbase,
				BaseFeePerGas: "0x0",
				Calls:         []callRes{},
			}, {
				Number:        "0xc",
				GasLimit:      "0x47e7c4",
				GasUsed:       "0xf864",
				Miner:         coinbase,
				BaseFeePerGas: "0x0",
				Calls: []callRes{{
					ReturnValue: "0x",
					GasUsed:     "0x52cc",
					Logs:        []log{},
					Status:      "0x1",
				}, {
					ReturnValue: "0x",
					GasUsed:     "0x52cc",
					Logs:        []log{},
					Status:      "0x1",
				}, {

					ReturnValue: "0x",
					GasUsed:     "0x52cc",
					Logs:        []log{},
					Status:      "0x1",
				}},
			}, {
				Number:        "0xd",
				GasLimit:      "0x47e7c4",
				GasUsed:       "0x0",
				Miner:         coinbase,
				BaseFeePerGas: "0x0",
				Calls:         []callRes{},
			}, {
				Number:        "0xe",
				GasLimit:      "0x47e7c4",
				GasUsed:       "0x0",
				Miner:         coinbase,
				BaseFeePerGas: "0x0",
				Calls:         []callRes{},
			}, {
				Number:        "0xf",
				GasLimit:      "0x47e7c4",
				GasUsed:       "0x0",
				Miner:         coinbase,
				BaseFeePerGas: "0x0",
				Calls:         []callRes{},
			}, {
				Number:        "0x10",
				GasLimit:      "0x47e7c4",
				GasUsed:       "0xa598",
				Miner:         coinbase,
				BaseFeePerGas: "0x0",
				Calls: []callRes{{
					ReturnValue: "0x",
					GasUsed:     "0x52cc",
					Logs:        []log{},
					Status:      "0x1",
				}, {

					ReturnValue: "0x",
					GasUsed:     "0x52cc",
					Logs:        []log{},
					Status:      "0x1",
				}},
			}},
		},
		{
			name: "basefee-non-validation",
			tag:  latest,
			blocks: []simBlock{{
				StateOverrides: &StateOverride{
					randomAccounts[2].addr: {
						// Yul code:
						// object "Test" {
						//    code {
						//        // Get the gas price from the transaction
						//        let gasPrice := gasprice()
						//
						//        // Get the base fee from the block
						//        let baseFee := basefee()
						//
						//        // Store gasPrice and baseFee in memory
						//        mstore(0x0, gasPrice)
						//        mstore(0x20, baseFee)
						//
						//        // Return the data
						//        return(0x0, 0x40)
						//    }
						// }
						Code: hex2Bytes("3a489060005260205260406000f3"),
					},
				},
				Calls: []TransactionArgs{{
					From: &accounts[0].addr,
					To:   &randomAccounts[2].addr,
					// 0 gas price
				}, {
					From: &accounts[0].addr,
					To:   &randomAccounts[2].addr,
					// non-zero gas price
					MaxPriorityFeePerGas: newInt(1),
					MaxFeePerGas:         newInt(2),
				},
				},
			}, {
				BlockOverrides: &BlockOverrides{
					BaseFeePerGas: (*hexutil.Big)(big.NewInt(1)),
				},
				Calls: []TransactionArgs{{
					From: &accounts[0].addr,
					To:   &randomAccounts[2].addr,
					// 0 gas price
				}, {
					From: &accounts[0].addr,
					To:   &randomAccounts[2].addr,
					// non-zero gas price
					MaxPriorityFeePerGas: newInt(1),
					MaxFeePerGas:         newInt(2),
				},
				},
			}, {
				// Base fee should be 0 to zero even if it was set in previous block.
				Calls: []TransactionArgs{{
					From: &accounts[0].addr,
					To:   &randomAccounts[2].addr,
				}},
			}},
			want: []blockRes{{
				Number:        "0xb",
				GasLimit:      "0x47e7c4",
				GasUsed:       "0xa44e",
				Miner:         coinbase,
				BaseFeePerGas: "0x0",
				Calls: []callRes{{
					ReturnValue: "0x00000000000000000000000000000000000000000000000000000000000000000000000000000000000000000000000000000000000000000000000000000000",
					GasUsed:     "0x5227",
					Logs:        []log{},
					Status:      "0x1",
				}, {
					ReturnValue: "0x00000000000000000000000000000000000000000000000000000000000000010000000000000000000000000000000000000000000000000000000000000000",
					GasUsed:     "0x5227",
					Logs:        []log{},
					Status:      "0x1",
				}},
			}, {
				Number:        "0xc",
				GasLimit:      "0x47e7c4",
				GasUsed:       "0xa44e",
				Miner:         coinbase,
				BaseFeePerGas: "0x1",
				Calls: []callRes{{
					ReturnValue: "0x00000000000000000000000000000000000000000000000000000000000000000000000000000000000000000000000000000000000000000000000000000001",
					GasUsed:     "0x5227",
					Logs:        []log{},
					Status:      "0x1",
				}, {
					ReturnValue: "0x00000000000000000000000000000000000000000000000000000000000000020000000000000000000000000000000000000000000000000000000000000001",
					GasUsed:     "0x5227",
					Logs:        []log{},
					Status:      "0x1",
				}},
			}, {
				Number:        "0xd",
				GasLimit:      "0x47e7c4",
				GasUsed:       "0x5227",
				Miner:         coinbase,
				BaseFeePerGas: "0x0",
				Calls: []callRes{{
					ReturnValue: "0x00000000000000000000000000000000000000000000000000000000000000000000000000000000000000000000000000000000000000000000000000000000",
					GasUsed:     "0x5227",
					Logs:        []log{},
					Status:      "0x1",
				}},
			}},
		}, {
			name: "basefee-validation-mode",
			tag:  latest,
			blocks: []simBlock{{
				StateOverrides: &StateOverride{
					randomAccounts[2].addr: {
						// Yul code:
						// object "Test" {
						//    code {
						//        // Get the gas price from the transaction
						//        let gasPrice := gasprice()
						//
						//        // Get the base fee from the block
						//        let baseFee := basefee()
						//
						//        // Store gasPrice and baseFee in memory
						//        mstore(0x0, gasPrice)
						//        mstore(0x20, baseFee)
						//
						//        // Return the data
						//        return(0x0, 0x40)
						//    }
						// }
						Code: hex2Bytes("3a489060005260205260406000f3"),
					},
				},
				Calls: []TransactionArgs{{
					From:                 &accounts[0].addr,
					To:                   &randomAccounts[2].addr,
					MaxFeePerGas:         newInt(233138868),
					MaxPriorityFeePerGas: newInt(1),
				}},
			}},
			validation: &validation,
			want: []blockRes{{
				Number:        "0xb",
				GasLimit:      "0x47e7c4",
				GasUsed:       "0x5227",
				Miner:         coinbase,
				BaseFeePerGas: "0xde56ab3",
				Calls: []callRes{{
					ReturnValue: "0x000000000000000000000000000000000000000000000000000000000de56ab4000000000000000000000000000000000000000000000000000000000de56ab3",
					GasUsed:     "0x5227",
					Logs:        []log{},
					Status:      "0x1",
				}},
			}},
		},
	}

	for _, tc := range testSuite {
		t.Run(tc.name, func(t *testing.T) {
			opts := simOpts{BlockStateCalls: tc.blocks}
			if tc.includeTransfers != nil && *tc.includeTransfers {
				opts.TraceTransfers = true
			}
			if tc.validation != nil && *tc.validation {
				opts.Validation = true
			}
			result, err := api.SimulateV1(context.Background(), opts, &tc.tag)
			if tc.expectErr != nil {
				if err == nil {
					t.Fatalf("test %s: want error %v, have nothing", tc.name, tc.expectErr)
				}
				if !errors.Is(err, tc.expectErr) {
					// Second try
					if !reflect.DeepEqual(err, tc.expectErr) {
						t.Errorf("test %s: error mismatch, want %v, have %v", tc.name, tc.expectErr, err)
					}
				}
				return
			}
			if err != nil {
				t.Fatalf("test %s: want no error, have %v", tc.name, err)
			}
			// Turn result into res-struct
			var have []blockRes
			resBytes, _ := json.Marshal(result)
			if err := json.Unmarshal(resBytes, &have); err != nil {
				t.Fatalf("failed to unmarshal result: %v", err)
			}
			if !reflect.DeepEqual(have, tc.want) {
				t.Log(string(resBytes))
				t.Errorf("test %s, result mismatch, have\n%v\n, want\n%v\n", tc.name, have, tc.want)
			}
		})
	}
}

func TestSignTransaction(t *testing.T) {
	t.Parallel()
	// Initialize test accounts
	var (
		key, _  = crypto.HexToECDSA("8a1f9a8f95be41cd7ccb6168179afb4504aefe388d1e14474d32c45c72ce7b7a")
		to      = crypto.PubkeyToAddress(key.PublicKey)
		genesis = &core.Genesis{
			Config: params.MergedTestChainConfig,
			Alloc:  types.GenesisAlloc{},
		}
	)
	b := newTestBackend(t, 1, genesis, beacon.New(ethash.NewFaker()), func(i int, b *core.BlockGen) {
		b.SetPoS()
	})
	api := NewTransactionAPI(b, nil)
	res, err := api.FillTransaction(context.Background(), TransactionArgs{
		From:  &b.acc.Address,
		To:    &to,
		Value: (*hexutil.Big)(big.NewInt(1)),
	})
	if err != nil {
		t.Fatalf("failed to fill tx defaults: %v\n", err)
	}

	res, err = api.SignTransaction(context.Background(), argsFromTransaction(res.Tx, b.acc.Address))
	if err != nil {
		t.Fatalf("failed to sign tx: %v\n", err)
	}
	tx, err := json.Marshal(res.Tx)
	if err != nil {
		t.Fatal(err)
	}
	expect := `{"type":"0x2","chainId":"0x1","nonce":"0x0","to":"0x703c4b2bd70c169f5717101caee543299fc946c7","gas":"0x5208","gasPrice":null,"maxPriorityFeePerGas":"0x0","maxFeePerGas":"0x684ee180","value":"0x1","input":"0x","accessList":[],"v":"0x0","r":"0x8fabeb142d585dd9247f459f7e6fe77e2520c88d50ba5d220da1533cea8b34e1","s":"0x582dd68b21aef36ba23f34e49607329c20d981d30404daf749077f5606785ce7","yParity":"0x0","hash":"0x93927839207cfbec395da84b8a2bc38b7b65d2cb2819e9fef1f091f5b1d4cc8f"}`
	if !bytes.Equal(tx, []byte(expect)) {
		t.Errorf("result mismatch. Have:\n%s\nWant:\n%s\n", tx, expect)
	}
}

func TestSignBlobTransaction(t *testing.T) {
	t.Parallel()
	// Initialize test accounts
	var (
		key, _  = crypto.HexToECDSA("8a1f9a8f95be41cd7ccb6168179afb4504aefe388d1e14474d32c45c72ce7b7a")
		to      = crypto.PubkeyToAddress(key.PublicKey)
		genesis = &core.Genesis{
			Config: params.MergedTestChainConfig,
			Alloc:  types.GenesisAlloc{},
		}
	)
	b := newTestBackend(t, 1, genesis, beacon.New(ethash.NewFaker()), func(i int, b *core.BlockGen) {
		b.SetPoS()
	})
	api := NewTransactionAPI(b, nil)
	res, err := api.FillTransaction(context.Background(), TransactionArgs{
		From:       &b.acc.Address,
		To:         &to,
		Value:      (*hexutil.Big)(big.NewInt(1)),
		BlobHashes: []common.Hash{{0x01, 0x22}},
	})
	if err != nil {
		t.Fatalf("failed to fill tx defaults: %v\n", err)
	}

	_, err = api.SignTransaction(context.Background(), argsFromTransaction(res.Tx, b.acc.Address))
	if err != nil {
		t.Fatalf("should not fail on blob transaction")
	}
}

func TestSendBlobTransaction(t *testing.T) {
	t.Parallel()
	// Initialize test accounts
	var (
		key, _  = crypto.HexToECDSA("8a1f9a8f95be41cd7ccb6168179afb4504aefe388d1e14474d32c45c72ce7b7a")
		to      = crypto.PubkeyToAddress(key.PublicKey)
		genesis = &core.Genesis{
			Config: params.MergedTestChainConfig,
			Alloc:  types.GenesisAlloc{},
		}
	)
	b := newTestBackend(t, 1, genesis, beacon.New(ethash.NewFaker()), func(i int, b *core.BlockGen) {
		b.SetPoS()
	})
	api := NewTransactionAPI(b, nil)
	res, err := api.FillTransaction(context.Background(), TransactionArgs{
		From:       &b.acc.Address,
		To:         &to,
		Value:      (*hexutil.Big)(big.NewInt(1)),
		BlobHashes: []common.Hash{{0x01, 0x22}},
	})
	if err != nil {
		t.Fatalf("failed to fill tx defaults: %v\n", err)
	}

	_, err = api.SendTransaction(context.Background(), argsFromTransaction(res.Tx, b.acc.Address))
	if err == nil {
		t.Errorf("sending tx should have failed")
	} else if !errors.Is(err, errBlobTxNotSupported) {
		t.Errorf("unexpected error. Have %v, want %v\n", err, errBlobTxNotSupported)
	}
}

func TestFillBlobTransaction(t *testing.T) {
	t.Parallel()
	// Initialize test accounts
	var (
		key, _  = crypto.HexToECDSA("8a1f9a8f95be41cd7ccb6168179afb4504aefe388d1e14474d32c45c72ce7b7a")
		to      = crypto.PubkeyToAddress(key.PublicKey)
		genesis = &core.Genesis{
			Config: params.MergedTestChainConfig,
			Alloc:  types.GenesisAlloc{},
		}
		emptyBlob                      = new(kzg4844.Blob)
		emptyBlobs                     = []kzg4844.Blob{*emptyBlob}
		emptyBlobCommit, _             = kzg4844.BlobToCommitment(emptyBlob)
		emptyBlobProof, _              = kzg4844.ComputeBlobProof(emptyBlob, emptyBlobCommit)
		emptyBlobHash      common.Hash = kzg4844.CalcBlobHashV1(sha256.New(), &emptyBlobCommit)
	)
	b := newTestBackend(t, 1, genesis, beacon.New(ethash.NewFaker()), func(i int, b *core.BlockGen) {
		b.SetPoS()
	})
	api := NewTransactionAPI(b, nil)
	type result struct {
		Hashes  []common.Hash
		Sidecar *types.BlobTxSidecar
	}
	suite := []struct {
		name string
		args TransactionArgs
		err  string
		want *result
	}{
		{
			name: "TestInvalidParamsCombination1",
			args: TransactionArgs{
				From:   &b.acc.Address,
				To:     &to,
				Value:  (*hexutil.Big)(big.NewInt(1)),
				Blobs:  []kzg4844.Blob{{}},
				Proofs: []kzg4844.Proof{{}},
			},
			err: `blob proofs provided while commitments were not`,
		},
		{
			name: "TestInvalidParamsCombination2",
			args: TransactionArgs{
				From:        &b.acc.Address,
				To:          &to,
				Value:       (*hexutil.Big)(big.NewInt(1)),
				Blobs:       []kzg4844.Blob{{}},
				Commitments: []kzg4844.Commitment{{}},
			},
			err: `blob commitments provided while proofs were not`,
		},
		{
			name: "TestInvalidParamsCount1",
			args: TransactionArgs{
				From:        &b.acc.Address,
				To:          &to,
				Value:       (*hexutil.Big)(big.NewInt(1)),
				Blobs:       []kzg4844.Blob{{}},
				Commitments: []kzg4844.Commitment{{}, {}},
				Proofs:      []kzg4844.Proof{{}, {}},
			},
			err: `number of blobs and commitments mismatch (have=2, want=1)`,
		},
		{
			name: "TestInvalidParamsCount2",
			args: TransactionArgs{
				From:        &b.acc.Address,
				To:          &to,
				Value:       (*hexutil.Big)(big.NewInt(1)),
				Blobs:       []kzg4844.Blob{{}, {}},
				Commitments: []kzg4844.Commitment{{}, {}},
				Proofs:      []kzg4844.Proof{{}},
			},
			err: `number of blobs and proofs mismatch (have=1, want=2)`,
		},
		{
			name: "TestInvalidProofVerification",
			args: TransactionArgs{
				From:        &b.acc.Address,
				To:          &to,
				Value:       (*hexutil.Big)(big.NewInt(1)),
				Blobs:       []kzg4844.Blob{{}, {}},
				Commitments: []kzg4844.Commitment{{}, {}},
				Proofs:      []kzg4844.Proof{{}, {}},
			},
			err: `failed to verify blob proof: short buffer`,
		},
		{
			name: "TestGenerateBlobHashes",
			args: TransactionArgs{
				From:        &b.acc.Address,
				To:          &to,
				Value:       (*hexutil.Big)(big.NewInt(1)),
				Blobs:       emptyBlobs,
				Commitments: []kzg4844.Commitment{emptyBlobCommit},
				Proofs:      []kzg4844.Proof{emptyBlobProof},
			},
			want: &result{
				Hashes: []common.Hash{emptyBlobHash},
				Sidecar: &types.BlobTxSidecar{
					Blobs:       emptyBlobs,
					Commitments: []kzg4844.Commitment{emptyBlobCommit},
					Proofs:      []kzg4844.Proof{emptyBlobProof},
				},
			},
		},
		{
			name: "TestValidBlobHashes",
			args: TransactionArgs{
				From:        &b.acc.Address,
				To:          &to,
				Value:       (*hexutil.Big)(big.NewInt(1)),
				BlobHashes:  []common.Hash{emptyBlobHash},
				Blobs:       emptyBlobs,
				Commitments: []kzg4844.Commitment{emptyBlobCommit},
				Proofs:      []kzg4844.Proof{emptyBlobProof},
			},
			want: &result{
				Hashes: []common.Hash{emptyBlobHash},
				Sidecar: &types.BlobTxSidecar{
					Blobs:       emptyBlobs,
					Commitments: []kzg4844.Commitment{emptyBlobCommit},
					Proofs:      []kzg4844.Proof{emptyBlobProof},
				},
			},
		},
		{
			name: "TestInvalidBlobHashes",
			args: TransactionArgs{
				From:        &b.acc.Address,
				To:          &to,
				Value:       (*hexutil.Big)(big.NewInt(1)),
				BlobHashes:  []common.Hash{{0x01, 0x22}},
				Blobs:       emptyBlobs,
				Commitments: []kzg4844.Commitment{emptyBlobCommit},
				Proofs:      []kzg4844.Proof{emptyBlobProof},
			},
			err: fmt.Sprintf("blob hash verification failed (have=%s, want=%s)", common.Hash{0x01, 0x22}, emptyBlobHash),
		},
		{
			name: "TestGenerateBlobProofs",
			args: TransactionArgs{
				From:  &b.acc.Address,
				To:    &to,
				Value: (*hexutil.Big)(big.NewInt(1)),
				Blobs: emptyBlobs,
			},
			want: &result{
				Hashes: []common.Hash{emptyBlobHash},
				Sidecar: &types.BlobTxSidecar{
					Blobs:       emptyBlobs,
					Commitments: []kzg4844.Commitment{emptyBlobCommit},
					Proofs:      []kzg4844.Proof{emptyBlobProof},
				},
			},
		},
	}
	for _, tc := range suite {
		tc := tc
		t.Run(tc.name, func(t *testing.T) {
			t.Parallel()

			res, err := api.FillTransaction(context.Background(), tc.args)
			if len(tc.err) > 0 {
				if err == nil {
					t.Fatalf("missing error. want: %s", tc.err)
				} else if err.Error() != tc.err {
					t.Fatalf("error mismatch. want: %s, have: %s", tc.err, err.Error())
				}
				return
			}
			if err != nil && len(tc.err) == 0 {
				t.Fatalf("expected no error. have: %s", err)
			}
			if res == nil {
				t.Fatal("result missing")
			}
			want, err := json.Marshal(tc.want)
			if err != nil {
				t.Fatalf("failed to encode expected: %v", err)
			}
			have, err := json.Marshal(result{Hashes: res.Tx.BlobHashes(), Sidecar: res.Tx.BlobTxSidecar()})
			if err != nil {
				t.Fatalf("failed to encode computed sidecar: %v", err)
			}
			if !bytes.Equal(have, want) {
				t.Errorf("blob sidecar mismatch. Have: %s, want: %s", have, want)
			}
		})
	}
}

func argsFromTransaction(tx *types.Transaction, from common.Address) TransactionArgs {
	var (
		gas        = tx.Gas()
		nonce      = tx.Nonce()
		input      = tx.Data()
		accessList *types.AccessList
	)
	if acl := tx.AccessList(); acl != nil {
		accessList = &acl
	}
	return TransactionArgs{
		From:                 &from,
		To:                   tx.To(),
		Gas:                  (*hexutil.Uint64)(&gas),
		MaxFeePerGas:         (*hexutil.Big)(tx.GasFeeCap()),
		MaxPriorityFeePerGas: (*hexutil.Big)(tx.GasTipCap()),
		Value:                (*hexutil.Big)(tx.Value()),
		Nonce:                (*hexutil.Uint64)(&nonce),
		Input:                (*hexutil.Bytes)(&input),
		ChainID:              (*hexutil.Big)(tx.ChainId()),
		AccessList:           accessList,
		BlobFeeCap:           (*hexutil.Big)(tx.BlobGasFeeCap()),
		BlobHashes:           tx.BlobHashes(),
	}
}

type account struct {
	key  *ecdsa.PrivateKey
	addr common.Address
}

func newAccounts(n int) (accounts []account) {
	for i := 0; i < n; i++ {
		key, _ := crypto.GenerateKey()
		addr := crypto.PubkeyToAddress(key.PublicKey)
		accounts = append(accounts, account{key: key, addr: addr})
	}
	slices.SortFunc(accounts, func(a, b account) int { return a.addr.Cmp(b.addr) })
	return accounts
}

func newTestAccount() account {
	// testKey is a private key to use for funding a tester account.
	key, _ := crypto.HexToECDSA("b71c71a67e1177ad4e901695e1b4b9ee17ae16c6668d313eac2f96dbcda3f291")
	// testAddr is the Ethereum address of the tester account.
	addr := crypto.PubkeyToAddress(key.PublicKey)
	return account{key: key, addr: addr}
}

func newRPCBalance(balance *big.Int) *hexutil.Big {
	rpcBalance := (*hexutil.Big)(balance)
	return rpcBalance
}

func hex2Bytes(str string) *hexutil.Bytes {
	rpcBytes := hexutil.Bytes(common.FromHex(str))
	return &rpcBytes
}

func newUint64(v uint64) *hexutil.Uint64 {
	rpcUint64 := hexutil.Uint64(v)
	return &rpcUint64
}

func newBytes(b []byte) *hexutil.Bytes {
	rpcBytes := hexutil.Bytes(b)
	return &rpcBytes
}

func uint256ToBytes(v *uint256.Int) *hexutil.Bytes {
	b := v.Bytes32()
	r := hexutil.Bytes(b[:])
	return &r
}

func TestRPCMarshalBlock(t *testing.T) {
	t.Parallel()
	var (
		txs []*types.Transaction
		to  = common.BytesToAddress([]byte{0x11})
	)
	for i := uint64(1); i <= 4; i++ {
		var tx *types.Transaction
		if i%2 == 0 {
			tx = types.NewTx(&types.LegacyTx{
				Nonce:    i,
				GasPrice: big.NewInt(11111),
				Gas:      1111,
				To:       &to,
				Value:    big.NewInt(111),
				Data:     []byte{0x11, 0x11, 0x11},
			})
		} else {
			tx = types.NewTx(&types.AccessListTx{
				ChainID:  big.NewInt(1337),
				Nonce:    i,
				GasPrice: big.NewInt(11111),
				Gas:      1111,
				To:       &to,
				Value:    big.NewInt(111),
				Data:     []byte{0x11, 0x11, 0x11},
			})
		}
		txs = append(txs, tx)
	}
	block := types.NewBlock(&types.Header{Number: big.NewInt(100)}, &types.Body{Transactions: txs}, nil, blocktest.NewHasher())

	var testSuite = []struct {
		inclTx bool
		fullTx bool
		want   string
	}{
		// without txs
		{
			inclTx: false,
			fullTx: false,
			want: `{
				"difficulty": "0x0",
				"extraData": "0x",
				"gasLimit": "0x0",
				"gasUsed": "0x0",
				"hash": "0x9b73c83b25d0faf7eab854e3684c7e394336d6e135625aafa5c183f27baa8fee",
				"logsBloom": "0x00000000000000000000000000000000000000000000000000000000000000000000000000000000000000000000000000000000000000000000000000000000000000000000000000000000000000000000000000000000000000000000000000000000000000000000000000000000000000000000000000000000000000000000000000000000000000000000000000000000000000000000000000000000000000000000000000000000000000000000000000000000000000000000000000000000000000000000000000000000000000000000000000000000000000000000000000000000000000000000000000000000000000000000000000000000",
				"miner": "0x0000000000000000000000000000000000000000",
				"mixHash": "0x0000000000000000000000000000000000000000000000000000000000000000",
				"nonce": "0x0000000000000000",
				"number": "0x64",
				"parentHash": "0x0000000000000000000000000000000000000000000000000000000000000000",
				"receiptsRoot": "0x56e81f171bcc55a6ff8345e692c0f86e5b48e01b996cadc001622fb5e363b421",
				"sha3Uncles": "0x1dcc4de8dec75d7aab85b567b6ccd41ad312451b948a7413f0a142fd40d49347",
				"size": "0x296",
				"stateRoot": "0x0000000000000000000000000000000000000000000000000000000000000000",
				"timestamp": "0x0",
				"transactionsRoot": "0x661a9febcfa8f1890af549b874faf9fa274aede26ef489d9db0b25daa569450e",
				"uncles": []
			}`,
		},
		// only tx hashes
		{
			inclTx: true,
			fullTx: false,
			want: `{
				"difficulty": "0x0",
				"extraData": "0x",
				"gasLimit": "0x0",
				"gasUsed": "0x0",
				"hash": "0x9b73c83b25d0faf7eab854e3684c7e394336d6e135625aafa5c183f27baa8fee",
				"logsBloom": "0x00000000000000000000000000000000000000000000000000000000000000000000000000000000000000000000000000000000000000000000000000000000000000000000000000000000000000000000000000000000000000000000000000000000000000000000000000000000000000000000000000000000000000000000000000000000000000000000000000000000000000000000000000000000000000000000000000000000000000000000000000000000000000000000000000000000000000000000000000000000000000000000000000000000000000000000000000000000000000000000000000000000000000000000000000000000",
				"miner": "0x0000000000000000000000000000000000000000",
				"mixHash": "0x0000000000000000000000000000000000000000000000000000000000000000",
				"nonce": "0x0000000000000000",
				"number": "0x64",
				"parentHash": "0x0000000000000000000000000000000000000000000000000000000000000000",
				"receiptsRoot": "0x56e81f171bcc55a6ff8345e692c0f86e5b48e01b996cadc001622fb5e363b421",
				"sha3Uncles": "0x1dcc4de8dec75d7aab85b567b6ccd41ad312451b948a7413f0a142fd40d49347",
				"size": "0x296",
				"stateRoot": "0x0000000000000000000000000000000000000000000000000000000000000000",
				"timestamp": "0x0",
				"transactions": [
					"0x7d39df979e34172322c64983a9ad48302c2b889e55bda35324afecf043a77605",
					"0x9bba4c34e57c875ff57ac8d172805a26ae912006985395dc1bdf8f44140a7bf4",
					"0x98909ea1ff040da6be56bc4231d484de1414b3c1dac372d69293a4beb9032cb5",
					"0x12e1f81207b40c3bdcc13c0ee18f5f86af6d31754d57a0ea1b0d4cfef21abef1"
				],
				"transactionsRoot": "0x661a9febcfa8f1890af549b874faf9fa274aede26ef489d9db0b25daa569450e",
				"uncles": []
			}`,
		},
		// full tx details
		{
			inclTx: true,
			fullTx: true,
			want: `{
				"difficulty": "0x0",
				"extraData": "0x",
				"gasLimit": "0x0",
				"gasUsed": "0x0",
				"hash": "0x9b73c83b25d0faf7eab854e3684c7e394336d6e135625aafa5c183f27baa8fee",
				"logsBloom": "0x00000000000000000000000000000000000000000000000000000000000000000000000000000000000000000000000000000000000000000000000000000000000000000000000000000000000000000000000000000000000000000000000000000000000000000000000000000000000000000000000000000000000000000000000000000000000000000000000000000000000000000000000000000000000000000000000000000000000000000000000000000000000000000000000000000000000000000000000000000000000000000000000000000000000000000000000000000000000000000000000000000000000000000000000000000000",
				"miner": "0x0000000000000000000000000000000000000000",
				"mixHash": "0x0000000000000000000000000000000000000000000000000000000000000000",
				"nonce": "0x0000000000000000",
				"number": "0x64",
				"parentHash": "0x0000000000000000000000000000000000000000000000000000000000000000",
				"receiptsRoot": "0x56e81f171bcc55a6ff8345e692c0f86e5b48e01b996cadc001622fb5e363b421",
				"sha3Uncles": "0x1dcc4de8dec75d7aab85b567b6ccd41ad312451b948a7413f0a142fd40d49347",
				"size": "0x296",
				"stateRoot": "0x0000000000000000000000000000000000000000000000000000000000000000",
				"timestamp": "0x0",
				"transactions": [
					{
						"blockHash": "0x9b73c83b25d0faf7eab854e3684c7e394336d6e135625aafa5c183f27baa8fee",
						"blockNumber": "0x64",
						"from": "0x0000000000000000000000000000000000000000",
						"gas": "0x457",
						"gasPrice": "0x2b67",
						"hash": "0x7d39df979e34172322c64983a9ad48302c2b889e55bda35324afecf043a77605",
						"input": "0x111111",
						"nonce": "0x1",
						"to": "0x0000000000000000000000000000000000000011",
						"transactionIndex": "0x0",
						"value": "0x6f",
						"type": "0x1",
						"accessList": [],
						"chainId": "0x539",
						"v": "0x0",
						"r": "0x0",
						"s": "0x0",
						"yParity": "0x0"
					},
					{
						"blockHash": "0x9b73c83b25d0faf7eab854e3684c7e394336d6e135625aafa5c183f27baa8fee",
						"blockNumber": "0x64",
						"from": "0x0000000000000000000000000000000000000000",
						"gas": "0x457",
						"gasPrice": "0x2b67",
						"hash": "0x9bba4c34e57c875ff57ac8d172805a26ae912006985395dc1bdf8f44140a7bf4",
						"input": "0x111111",
						"nonce": "0x2",
						"to": "0x0000000000000000000000000000000000000011",
						"transactionIndex": "0x1",
						"value": "0x6f",
						"type": "0x0",
						"chainId": "0x7fffffffffffffee",
						"v": "0x0",
						"r": "0x0",
						"s": "0x0"
					},
					{
						"blockHash": "0x9b73c83b25d0faf7eab854e3684c7e394336d6e135625aafa5c183f27baa8fee",
						"blockNumber": "0x64",
						"from": "0x0000000000000000000000000000000000000000",
						"gas": "0x457",
						"gasPrice": "0x2b67",
						"hash": "0x98909ea1ff040da6be56bc4231d484de1414b3c1dac372d69293a4beb9032cb5",
						"input": "0x111111",
						"nonce": "0x3",
						"to": "0x0000000000000000000000000000000000000011",
						"transactionIndex": "0x2",
						"value": "0x6f",
						"type": "0x1",
						"accessList": [],
						"chainId": "0x539",
						"v": "0x0",
						"r": "0x0",
						"s": "0x0",
						"yParity": "0x0"
					},
					{
						"blockHash": "0x9b73c83b25d0faf7eab854e3684c7e394336d6e135625aafa5c183f27baa8fee",
						"blockNumber": "0x64",
						"from": "0x0000000000000000000000000000000000000000",
						"gas": "0x457",
						"gasPrice": "0x2b67",
						"hash": "0x12e1f81207b40c3bdcc13c0ee18f5f86af6d31754d57a0ea1b0d4cfef21abef1",
						"input": "0x111111",
						"nonce": "0x4",
						"to": "0x0000000000000000000000000000000000000011",
						"transactionIndex": "0x3",
						"value": "0x6f",
						"type": "0x0",
						"chainId": "0x7fffffffffffffee",
						"v": "0x0",
						"r": "0x0",
						"s": "0x0"
					}
				],
				"transactionsRoot": "0x661a9febcfa8f1890af549b874faf9fa274aede26ef489d9db0b25daa569450e",
				"uncles": []
			}`,
		},
	}

	for i, tc := range testSuite {
		resp := RPCMarshalBlock(block, tc.inclTx, tc.fullTx, params.MainnetChainConfig)
		out, err := json.Marshal(resp)
		if err != nil {
			t.Errorf("test %d: json marshal error: %v", i, err)
			continue
		}
		require.JSONEqf(t, tc.want, string(out), "test %d", i)
	}
}

func TestRPCGetBlockOrHeader(t *testing.T) {
	t.Parallel()

	// Initialize test accounts
	var (
		acc1Key, _ = crypto.HexToECDSA("8a1f9a8f95be41cd7ccb6168179afb4504aefe388d1e14474d32c45c72ce7b7a")
		acc2Key, _ = crypto.HexToECDSA("49a7b37aa6f6645917e7b807e9d1c00d4fa71f18343b0d4122a4d2df64dd6fee")
		acc1Addr   = crypto.PubkeyToAddress(acc1Key.PublicKey)
		acc2Addr   = crypto.PubkeyToAddress(acc2Key.PublicKey)
		genesis    = &core.Genesis{
			Config: params.TestChainConfig,
			Alloc: types.GenesisAlloc{
				acc1Addr: {Balance: big.NewInt(params.Ether)},
				acc2Addr: {Balance: big.NewInt(params.Ether)},
			},
		}
		genBlocks = 10
		signer    = types.HomesteadSigner{}
		tx        = types.NewTx(&types.LegacyTx{
			Nonce:    11,
			GasPrice: big.NewInt(11111),
			Gas:      1111,
			To:       &acc2Addr,
			Value:    big.NewInt(111),
			Data:     []byte{0x11, 0x11, 0x11},
		})
		withdrawal = &types.Withdrawal{
			Index:     0,
			Validator: 1,
			Address:   common.Address{0x12, 0x34},
			Amount:    10,
		}
		pending = types.NewBlock(&types.Header{Number: big.NewInt(11), Time: 42}, &types.Body{Transactions: types.Transactions{tx}, Withdrawals: types.Withdrawals{withdrawal}}, nil, blocktest.NewHasher())
	)
	backend := newTestBackend(t, genBlocks, genesis, ethash.NewFaker(), func(i int, b *core.BlockGen) {
		// Transfer from account[0] to account[1]
		//    value: 1000 wei
		//    fee:   0 wei
		tx, _ := types.SignTx(types.NewTx(&types.LegacyTx{Nonce: uint64(i), To: &acc2Addr, Value: big.NewInt(1000), Gas: params.TxGas, GasPrice: b.BaseFee(), Data: nil}), signer, acc1Key)
		b.AddTx(tx)
	})
	backend.setPendingBlock(pending)
	api := NewBlockChainAPI(backend)
	blockHashes := make([]common.Hash, genBlocks+1)
	ctx := context.Background()
	for i := 0; i <= genBlocks; i++ {
		header, err := backend.HeaderByNumber(ctx, rpc.BlockNumber(i))
		if err != nil {
			t.Errorf("failed to get block: %d err: %v", i, err)
		}
		blockHashes[i] = header.Hash()
	}
	pendingHash := pending.Hash()

	var testSuite = []struct {
		blockNumber rpc.BlockNumber
		blockHash   *common.Hash
		fullTx      bool
		reqHeader   bool
		file        string
		expectErr   error
	}{
		// 0. latest header
		{
			blockNumber: rpc.LatestBlockNumber,
			reqHeader:   true,
			file:        "tag-latest",
		},
		// 1. genesis header
		{
			blockNumber: rpc.BlockNumber(0),
			reqHeader:   true,
			file:        "number-0",
		},
		// 2. #1 header
		{
			blockNumber: rpc.BlockNumber(1),
			reqHeader:   true,
			file:        "number-1",
		},
		// 3. latest-1 header
		{
			blockNumber: rpc.BlockNumber(9),
			reqHeader:   true,
			file:        "number-latest-1",
		},
		// 4. latest+1 header
		{
			blockNumber: rpc.BlockNumber(11),
			reqHeader:   true,
			file:        "number-latest+1",
		},
		// 5. pending header
		{
			blockNumber: rpc.PendingBlockNumber,
			reqHeader:   true,
			file:        "tag-pending",
		},
		// 6. latest block
		{
			blockNumber: rpc.LatestBlockNumber,
			file:        "tag-latest",
		},
		// 7. genesis block
		{
			blockNumber: rpc.BlockNumber(0),
			file:        "number-0",
		},
		// 8. #1 block
		{
			blockNumber: rpc.BlockNumber(1),
			file:        "number-1",
		},
		// 9. latest-1 block
		{
			blockNumber: rpc.BlockNumber(9),
			fullTx:      true,
			file:        "number-latest-1",
		},
		// 10. latest+1 block
		{
			blockNumber: rpc.BlockNumber(11),
			fullTx:      true,
			file:        "number-latest+1",
		},
		// 11. pending block
		{
			blockNumber: rpc.PendingBlockNumber,
			file:        "tag-pending",
		},
		// 12. pending block + fullTx
		{
			blockNumber: rpc.PendingBlockNumber,
			fullTx:      true,
			file:        "tag-pending-fullTx",
		},
		// 13. latest header by hash
		{
			blockHash: &blockHashes[len(blockHashes)-1],
			reqHeader: true,
			file:      "hash-latest",
		},
		// 14. genesis header by hash
		{
			blockHash: &blockHashes[0],
			reqHeader: true,
			file:      "hash-0",
		},
		// 15. #1 header
		{
			blockHash: &blockHashes[1],
			reqHeader: true,
			file:      "hash-1",
		},
		// 16. latest-1 header
		{
			blockHash: &blockHashes[len(blockHashes)-2],
			reqHeader: true,
			file:      "hash-latest-1",
		},
		// 17. empty hash
		{
			blockHash: &common.Hash{},
			reqHeader: true,
			file:      "hash-empty",
		},
		// 18. pending hash
		{
			blockHash: &pendingHash,
			reqHeader: true,
			file:      `hash-pending`,
		},
		// 19. latest block
		{
			blockHash: &blockHashes[len(blockHashes)-1],
			file:      "hash-latest",
		},
		// 20. genesis block
		{
			blockHash: &blockHashes[0],
			file:      "hash-genesis",
		},
		// 21. #1 block
		{
			blockHash: &blockHashes[1],
			file:      "hash-1",
		},
		// 22. latest-1 block
		{
			blockHash: &blockHashes[len(blockHashes)-2],
			fullTx:    true,
			file:      "hash-latest-1-fullTx",
		},
		// 23. empty hash + body
		{
			blockHash: &common.Hash{},
			fullTx:    true,
			file:      "hash-empty-fullTx",
		},
		// 24. pending block
		{
			blockHash: &pendingHash,
			file:      `hash-pending`,
		},
		// 25. pending block + fullTx
		{
			blockHash: &pendingHash,
			fullTx:    true,
			file:      "hash-pending-fullTx",
		},
	}

	for i, tt := range testSuite {
		var (
			result map[string]interface{}
			err    error
			rpc    string
		)
		if tt.blockHash != nil {
			if tt.reqHeader {
				result = api.GetHeaderByHash(context.Background(), *tt.blockHash)
				rpc = "eth_getHeaderByHash"
			} else {
				result, err = api.GetBlockByHash(context.Background(), *tt.blockHash, tt.fullTx)
				rpc = "eth_getBlockByHash"
			}
		} else {
			if tt.reqHeader {
				result, err = api.GetHeaderByNumber(context.Background(), tt.blockNumber)
				rpc = "eth_getHeaderByNumber"
			} else {
				result, err = api.GetBlockByNumber(context.Background(), tt.blockNumber, tt.fullTx)
				rpc = "eth_getBlockByNumber"
			}
		}
		if tt.expectErr != nil {
			if err == nil {
				t.Errorf("test %d: want error %v, have nothing", i, tt.expectErr)
				continue
			}
			if !errors.Is(err, tt.expectErr) {
				t.Errorf("test %d: error mismatch, want %v, have %v", i, tt.expectErr, err)
			}
			continue
		}
		if err != nil {
			t.Errorf("test %d: want no error, have %v", i, err)
			continue
		}

		testRPCResponseWithFile(t, i, result, rpc, tt.file)
	}
}

func setupReceiptBackend(t *testing.T, genBlocks int) (*testBackend, []common.Hash) {
	config := *params.MergedTestChainConfig
	var (
		acc1Key, _ = crypto.HexToECDSA("8a1f9a8f95be41cd7ccb6168179afb4504aefe388d1e14474d32c45c72ce7b7a")
		acc2Key, _ = crypto.HexToECDSA("49a7b37aa6f6645917e7b807e9d1c00d4fa71f18343b0d4122a4d2df64dd6fee")
		acc1Addr   = crypto.PubkeyToAddress(acc1Key.PublicKey)
		acc2Addr   = crypto.PubkeyToAddress(acc2Key.PublicKey)
		contract   = common.HexToAddress("0000000000000000000000000000000000031ec7")
		genesis    = &core.Genesis{
			Config:        &config,
			ExcessBlobGas: new(uint64),
			BlobGasUsed:   new(uint64),
			Alloc: types.GenesisAlloc{
				acc1Addr: {Balance: big.NewInt(params.Ether)},
				acc2Addr: {Balance: big.NewInt(params.Ether)},
				// // SPDX-License-Identifier: GPL-3.0
				// pragma solidity >=0.7.0 <0.9.0;
				//
				// contract Token {
				//     event Transfer(address indexed from, address indexed to, uint256 value);
				//     function transfer(address to, uint256 value) public returns (bool) {
				//         emit Transfer(msg.sender, to, value);
				//         return true;
				//     }
				// }
				contract: {Balance: big.NewInt(params.Ether), Code: common.FromHex("0x608060405234801561001057600080fd5b506004361061002b5760003560e01c8063a9059cbb14610030575b600080fd5b61004a6004803603810190610045919061016a565b610060565b60405161005791906101c5565b60405180910390f35b60008273ffffffffffffffffffffffffffffffffffffffff163373ffffffffffffffffffffffffffffffffffffffff167fddf252ad1be2c89b69c2b068fc378daa952ba7f163c4a11628f55a4df523b3ef846040516100bf91906101ef565b60405180910390a36001905092915050565b600080fd5b600073ffffffffffffffffffffffffffffffffffffffff82169050919050565b6000610101826100d6565b9050919050565b610111816100f6565b811461011c57600080fd5b50565b60008135905061012e81610108565b92915050565b6000819050919050565b61014781610134565b811461015257600080fd5b50565b6000813590506101648161013e565b92915050565b60008060408385031215610181576101806100d1565b5b600061018f8582860161011f565b92505060206101a085828601610155565b9150509250929050565b60008115159050919050565b6101bf816101aa565b82525050565b60006020820190506101da60008301846101b6565b92915050565b6101e981610134565b82525050565b600060208201905061020460008301846101e0565b9291505056fea2646970667358221220b469033f4b77b9565ee84e0a2f04d496b18160d26034d54f9487e57788fd36d564736f6c63430008120033")},
			},
		}
		signer   = types.LatestSignerForChainID(params.TestChainConfig.ChainID)
		txHashes = make([]common.Hash, genBlocks)
	)

	backend := newTestBackend(t, genBlocks, genesis, beacon.New(ethash.NewFaker()), func(i int, b *core.BlockGen) {
		var (
			tx  *types.Transaction
			err error
		)
		b.SetPoS()
		switch i {
		case 0:
			// transfer 1000wei
			tx, err = types.SignTx(types.NewTx(&types.LegacyTx{Nonce: uint64(i), To: &acc2Addr, Value: big.NewInt(1000), Gas: params.TxGas, GasPrice: b.BaseFee(), Data: nil}), types.HomesteadSigner{}, acc1Key)
		case 1:
			// create contract
			tx, err = types.SignTx(types.NewTx(&types.LegacyTx{Nonce: uint64(i), To: nil, Gas: 53100, GasPrice: b.BaseFee(), Data: common.FromHex("0x60806040")}), signer, acc1Key)
		case 2:
			// with logs
			// transfer(address to, uint256 value)
			data := fmt.Sprintf("0xa9059cbb%s%s", common.HexToHash(common.BigToAddress(big.NewInt(int64(i + 1))).Hex()).String()[2:], common.BytesToHash([]byte{byte(i + 11)}).String()[2:])
			tx, err = types.SignTx(types.NewTx(&types.LegacyTx{Nonce: uint64(i), To: &contract, Gas: 60000, GasPrice: b.BaseFee(), Data: common.FromHex(data)}), signer, acc1Key)
		case 3:
			// dynamic fee with logs
			// transfer(address to, uint256 value)
			data := fmt.Sprintf("0xa9059cbb%s%s", common.HexToHash(common.BigToAddress(big.NewInt(int64(i + 1))).Hex()).String()[2:], common.BytesToHash([]byte{byte(i + 11)}).String()[2:])
			fee := big.NewInt(500)
			fee.Add(fee, b.BaseFee())
			tx, err = types.SignTx(types.NewTx(&types.DynamicFeeTx{Nonce: uint64(i), To: &contract, Gas: 60000, Value: big.NewInt(1), GasTipCap: big.NewInt(500), GasFeeCap: fee, Data: common.FromHex(data)}), signer, acc1Key)
		case 4:
			// access list with contract create
			accessList := types.AccessList{{
				Address:     contract,
				StorageKeys: []common.Hash{{0}},
			}}
			tx, err = types.SignTx(types.NewTx(&types.AccessListTx{Nonce: uint64(i), To: nil, Gas: 58100, GasPrice: b.BaseFee(), Data: common.FromHex("0x60806040"), AccessList: accessList}), signer, acc1Key)
		case 5:
			// blob tx
			fee := big.NewInt(500)
			fee.Add(fee, b.BaseFee())
			tx, err = types.SignTx(types.NewTx(&types.BlobTx{
				Nonce:      uint64(i),
				GasTipCap:  uint256.NewInt(1),
				GasFeeCap:  uint256.MustFromBig(fee),
				Gas:        params.TxGas,
				To:         acc2Addr,
				BlobFeeCap: uint256.NewInt(1),
				BlobHashes: []common.Hash{{1}},
				Value:      new(uint256.Int),
			}), signer, acc1Key)

		case 6:
			// blob tx with blobSidecar
			blobSidecars := makeBlkSidecars(1, 1)
			blobHashes := blobSidecars[0].BlobHashes()
			fee := big.NewInt(500)
			fee.Add(fee, b.BaseFee())
			tx, err = types.SignTx(types.NewTx(&types.BlobTx{
				Nonce:      uint64(i),
				GasTipCap:  uint256.NewInt(1),
				GasFeeCap:  uint256.MustFromBig(fee),
				Gas:        params.TxGas,
				To:         acc2Addr,
				BlobFeeCap: uint256.NewInt(1),
				BlobHashes: blobHashes,
				Value:      new(uint256.Int),
			}), signer, acc1Key)
			b.AddBlobSidecar(&types.BlobSidecar{
				BlobTxSidecar: *blobSidecars[0],
				TxHash:        tx.Hash(),
				TxIndex:       0,
			})
		}
		if err != nil {
			t.Errorf("failed to sign tx: %v", err)
		}
		if tx != nil {
			b.AddTx(tx)
			txHashes[i] = tx.Hash()
		}
	})
	return backend, txHashes
}

func TestRPCGetTransactionReceipt(t *testing.T) {
	t.Parallel()

	var (
		backend, txHashes = setupReceiptBackend(t, 6)
		api               = NewTransactionAPI(backend, new(AddrLocker))
	)

	var testSuite = []struct {
		txHash common.Hash
		file   string
	}{
		// 0. normal success
		{
			txHash: txHashes[0],
			file:   "normal-transfer-tx",
		},
		// 1. create contract
		{
			txHash: txHashes[1],
			file:   "create-contract-tx",
		},
		// 2. with logs success
		{
			txHash: txHashes[2],
			file:   "with-logs",
		},
		// 3. dynamic tx with logs success
		{
			txHash: txHashes[3],
			file:   `dynamic-tx-with-logs`,
		},
		// 4. access list tx with create contract
		{
			txHash: txHashes[4],
			file:   "create-contract-with-access-list",
		},
		// 5. txhash empty
		{
			txHash: common.Hash{},
			file:   "txhash-empty",
		},
		// 6. txhash not found
		{
			txHash: common.HexToHash("deadbeef"),
			file:   "txhash-notfound",
		},
		// 7. blob tx
		{
			txHash: txHashes[5],
			file:   "blob-tx",
		},
	}

	for i, tt := range testSuite {
		var (
			result interface{}
			err    error
		)
		result, err = api.GetTransactionReceipt(context.Background(), tt.txHash)
		if err != nil {
			t.Errorf("test %d: want no error, have %v", i, err)
			continue
		}
		testRPCResponseWithFile(t, i, result, "eth_getTransactionReceipt", tt.file)
	}
}

func TestRPCGetBlockReceipts(t *testing.T) {
	t.Parallel()

	var (
		genBlocks  = 6
		backend, _ = setupReceiptBackend(t, genBlocks)
		api        = NewBlockChainAPI(backend)
	)
	blockHashes := make([]common.Hash, genBlocks+1)
	ctx := context.Background()
	for i := 0; i <= genBlocks; i++ {
		header, err := backend.HeaderByNumber(ctx, rpc.BlockNumber(i))
		if err != nil {
			t.Errorf("failed to get block: %d err: %v", i, err)
		}
		blockHashes[i] = header.Hash()
	}

	var testSuite = []struct {
		test rpc.BlockNumberOrHash
		file string
	}{
		// 0. block without any txs(hash)
		{
			test: rpc.BlockNumberOrHashWithHash(blockHashes[0], false),
			file: "number-0",
		},
		// 1. block without any txs(number)
		{
			test: rpc.BlockNumberOrHashWithNumber(0),
			file: "number-1",
		},
		// 2. earliest tag
		{
			test: rpc.BlockNumberOrHashWithNumber(rpc.EarliestBlockNumber),
			file: "tag-earliest",
		},
		// 3. latest tag
		{
			test: rpc.BlockNumberOrHashWithNumber(rpc.LatestBlockNumber),
			file: "tag-latest",
		},
		// 4. block with legacy transfer tx(hash)
		{
			test: rpc.BlockNumberOrHashWithHash(blockHashes[1], false),
			file: "block-with-legacy-transfer-tx",
		},
		// 5. block with contract create tx(number)
		{
			test: rpc.BlockNumberOrHashWithNumber(rpc.BlockNumber(2)),
			file: "block-with-contract-create-tx",
		},
		// 6. block with legacy contract call tx(hash)
		{
			test: rpc.BlockNumberOrHashWithHash(blockHashes[3], false),
			file: "block-with-legacy-contract-call-tx",
		},
		// 7. block with dynamic fee tx(number)
		{
			test: rpc.BlockNumberOrHashWithNumber(rpc.BlockNumber(4)),
			file: "block-with-dynamic-fee-tx",
		},
		// 8. block is empty
		{
			test: rpc.BlockNumberOrHashWithHash(common.Hash{}, false),
			file: "hash-empty",
		},
		// 9. block is not found
		{
			test: rpc.BlockNumberOrHashWithHash(common.HexToHash("deadbeef"), false),
			file: "hash-notfound",
		},
		// 10. block is not found
		{
			test: rpc.BlockNumberOrHashWithNumber(rpc.BlockNumber(genBlocks + 1)),
			file: "block-notfound",
		},
		// 11. block with blob tx
		{
			test: rpc.BlockNumberOrHashWithNumber(rpc.BlockNumber(6)),
			file: "block-with-blob-tx",
		},
	}

	for i, tt := range testSuite {
		var (
			result interface{}
			err    error
		)
		result, err = api.GetBlockReceipts(context.Background(), tt.test)
		if err != nil {
			t.Errorf("test %d: want no error, have %v", i, err)
			continue
		}
		testRPCResponseWithFile(t, i, result, "eth_getBlockReceipts", tt.file)
	}
}

func makeBlkSidecars(n, nPerTx int) []*types.BlobTxSidecar {
	if n <= 0 {
		return nil
	}
	ret := make([]*types.BlobTxSidecar, n)
	for i := 0; i < n; i++ {
		blobs := make([]kzg4844.Blob, nPerTx)
		commitments := make([]kzg4844.Commitment, nPerTx)
		proofs := make([]kzg4844.Proof, nPerTx)
		for i := 0; i < nPerTx; i++ {
			commitments[i], _ = kzg4844.BlobToCommitment(&blobs[i])
			proofs[i], _ = kzg4844.ComputeBlobProof(&blobs[i], commitments[i])
		}
		ret[i] = &types.BlobTxSidecar{
			Blobs:       blobs,
			Commitments: commitments,
			Proofs:      proofs,
		}
	}
	return ret
}

func TestRPCGetBlobSidecars(t *testing.T) {
	t.Parallel()
	var (
		genBlocks  = 7
		backend, _ = setupReceiptBackend(t, genBlocks)
		api        = NewBlockChainAPI(backend)
	)
	blockHashes := make([]common.Hash, genBlocks+1)
	ctx := context.Background()
	for i := 0; i <= genBlocks; i++ {
		header, err := backend.HeaderByNumber(ctx, rpc.BlockNumber(i))
		if err != nil {
			t.Errorf("failed to get block: %d err: %v", i, err)
		}
		blockHashes[i] = header.Hash()
	}

	var testSuite = []struct {
		test     rpc.BlockNumberOrHash
		fullBlob bool
		file     string
	}{
		// 1. block without any txs(number)
		{
			test:     rpc.BlockNumberOrHashWithNumber(0),
			fullBlob: true,
			file:     "number-1",
		},
		// 2. earliest tag
		{
			test:     rpc.BlockNumberOrHashWithNumber(rpc.EarliestBlockNumber),
			fullBlob: true,
			file:     "tag-earliest",
		},
		// 3. latest tag
		{
			test:     rpc.BlockNumberOrHashWithNumber(rpc.LatestBlockNumber),
			fullBlob: true,
			file:     "tag-latest",
		},
		// 4. block is empty
		{
			test:     rpc.BlockNumberOrHashWithHash(common.Hash{}, false),
			fullBlob: true,
			file:     "hash-empty",
		},
		// 5. block is not found
		{
			test:     rpc.BlockNumberOrHashWithHash(common.HexToHash("deadbeef"), false),
			fullBlob: true,
			file:     "hash-notfound",
		},
		// 6. block is not found
		{
			test:     rpc.BlockNumberOrHashWithNumber(rpc.BlockNumber(genBlocks + 1)),
			fullBlob: true,
			file:     "block-notfound",
		},
		// 7. block with blob tx
		{
			test:     rpc.BlockNumberOrHashWithNumber(rpc.BlockNumber(6)),
			fullBlob: true,
			file:     "block-with-blob-tx",
		},
		// 8. block with sidecar
		{
			test:     rpc.BlockNumberOrHashWithNumber(rpc.BlockNumber(7)),
			fullBlob: true,
			file:     "block-with-blobSidecars",
		},
		// 9. block with sidecar but show little
		{
			test:     rpc.BlockNumberOrHashWithNumber(rpc.BlockNumber(7)),
			fullBlob: false,
			file:     "block-with-blobSidecars-show-little",
		},
	}

	for i, tt := range testSuite {
		var (
			result interface{}
			err    error
		)
		result, err = api.GetBlobSidecars(context.Background(), tt.test, &tt.fullBlob)
		if err != nil {
			t.Errorf("test %d: want no error, have %v", i, err)
			continue
		}
		testRPCResponseWithFile(t, i, result, "eth_getBlobSidecars", tt.file)
	}
}

type precompileContract struct{}

func (p *precompileContract) RequiredGas(input []byte) uint64 { return 0 }

func (p *precompileContract) Run(input []byte) ([]byte, error) { return nil, nil }

func TestStateOverrideMovePrecompile(t *testing.T) {
	db := state.NewDatabase(triedb.NewDatabase(rawdb.NewMemoryDatabase(), nil), nil)
	statedb, err := state.New(common.Hash{}, db)
	if err != nil {
		t.Fatalf("failed to create statedb: %v", err)
	}
	precompiles := map[common.Address]vm.PrecompiledContract{
		common.BytesToAddress([]byte{0x1}): &precompileContract{},
		common.BytesToAddress([]byte{0x2}): &precompileContract{},
	}
	bytes2Addr := func(b []byte) *common.Address {
		a := common.BytesToAddress(b)
		return &a
	}
	var testSuite = []struct {
		overrides           StateOverride
		expectedPrecompiles map[common.Address]struct{}
		fail                bool
	}{
		{
			overrides: StateOverride{
				common.BytesToAddress([]byte{0x1}): {
					Code:             hex2Bytes("0xff"),
					MovePrecompileTo: bytes2Addr([]byte{0x2}),
				},
				common.BytesToAddress([]byte{0x2}): {
					Code: hex2Bytes("0x00"),
				},
			},
			// 0x2 has already been touched by the moveTo.
			fail: true,
		}, {
			overrides: StateOverride{
				common.BytesToAddress([]byte{0x1}): {
					Code:             hex2Bytes("0xff"),
					MovePrecompileTo: bytes2Addr([]byte{0xff}),
				},
				common.BytesToAddress([]byte{0x3}): {
					Code:             hex2Bytes("0x00"),
					MovePrecompileTo: bytes2Addr([]byte{0xfe}),
				},
			},
			// 0x3 is not a precompile.
			fail: true,
		}, {
			overrides: StateOverride{
				common.BytesToAddress([]byte{0x1}): {
					Code:             hex2Bytes("0xff"),
					MovePrecompileTo: bytes2Addr([]byte{0xff}),
				},
				common.BytesToAddress([]byte{0x2}): {
					Code:             hex2Bytes("0x00"),
					MovePrecompileTo: bytes2Addr([]byte{0xfe}),
				},
			},
			expectedPrecompiles: map[common.Address]struct{}{common.BytesToAddress([]byte{0xfe}): {}, common.BytesToAddress([]byte{0xff}): {}},
		},
	}

	for i, tt := range testSuite {
		cpy := maps.Clone(precompiles)
		// Apply overrides
		err := tt.overrides.Apply(statedb, cpy)
		if tt.fail {
			if err == nil {
				t.Errorf("test %d: want error, have nothing", i)
			}
			continue
		}
		if err != nil {
			t.Errorf("test %d: want no error, have %v", i, err)
			continue
		}
		// Precompile keys
		if len(cpy) != len(tt.expectedPrecompiles) {
			t.Errorf("test %d: precompile mismatch, want %d, have %d", i, len(tt.expectedPrecompiles), len(cpy))
		}
		for k := range tt.expectedPrecompiles {
			if _, ok := cpy[k]; !ok {
				t.Errorf("test %d: precompile not found: %s", i, k.String())
			}
		}
	}
}

func TestGetBlobSidecarByTxHash(t *testing.T) {
	t.Parallel()
	var (
		backend, txHashs = setupReceiptBackend(t, 7)
		api              = NewBlockChainAPI(backend)
	)
	var testSuite = []struct {
		test     common.Hash
		fullBlob bool
		file     string
	}{
		// 0. txHash is empty
		{
			test:     common.Hash{},
			fullBlob: true,
			file:     "hash-empty",
		},
		// 1. txHash is not found
		{
			test:     common.HexToHash("deadbeef"),
			fullBlob: true,
			file:     "hash-notfound",
		},
		// 2. txHash is not blob tx
		{
			test:     common.HexToHash("deadbeef"),
			fullBlob: true,
			file:     "not-blob-tx",
		},
		// 3. block with blob tx without sidecar
		{
			test:     txHashs[5],
			fullBlob: true,
			file:     "block-with-blob-tx",
		},
		// 4. block with sidecar
		{
			test:     txHashs[6],
			fullBlob: true,
			file:     "block-with-blobSidecars",
		},
		// 5. block show part blobs
		{
			test:     txHashs[6],
			fullBlob: false,
			file:     "block-with-blobSidecars-show-little",
		},
	}

	for i, tt := range testSuite {
		var (
			result interface{}
			err    error
		)
		result, err = api.GetBlobSidecarByTxHash(context.Background(), tt.test, &tt.fullBlob)
		if err != nil {
			t.Errorf("test %d: want no error, have %v", i, err)
			continue
		}
		testRPCResponseWithFile(t, i, result, "eth_getBlobSidecarByTxHash", tt.file)
	}
}

func testRPCResponseWithFile(t *testing.T, testid int, result interface{}, rpc string, file string) {
	data, err := json.MarshalIndent(result, "", "  ")
	if err != nil {
		t.Errorf("test %d: json marshal error", testid)
		return
	}
	outputFile := filepath.Join("testdata", fmt.Sprintf("%s-%s.json", rpc, file))
	if os.Getenv("WRITE_TEST_FILES") != "" {
		os.WriteFile(outputFile, data, 0644)
	}
	want, err := os.ReadFile(outputFile)
	if err != nil {
		t.Fatalf("error reading expected test file: %s output: %v", outputFile, err)
	}
	require.JSONEqf(t, string(want), string(data), "test %d: json not match, want: %s, have: %s", testid, string(want), string(data))
}

func addressToHash(a common.Address) common.Hash {
	return common.BytesToHash(a.Bytes())
}<|MERGE_RESOLUTION|>--- conflicted
+++ resolved
@@ -416,7 +416,7 @@
 func newTestAccountManager(t *testing.T) (*accounts.Manager, accounts.Account) {
 	var (
 		dir        = t.TempDir()
-		am         = accounts.NewManager(nil)
+		am         = accounts.NewManager(&accounts.Config{InsecureUnlockAllowed: true})
 		b          = keystore.NewKeyStore(dir, 2, 1)
 		testKey, _ = crypto.HexToECDSA("b71c71a67e1177ad4e901695e1b4b9ee17ae16c6668d313eac2f96dbcda3f291")
 	)
@@ -602,18 +602,12 @@
 func (b testBackend) SubscribeChainHeadEvent(ch chan<- core.ChainHeadEvent) event.Subscription {
 	panic("implement me")
 }
-<<<<<<< HEAD
-func (b testBackend) SubscribeChainSideEvent(ch chan<- core.ChainSideEvent) event.Subscription {
-	panic("implement me")
-}
 func (b testBackend) SubscribeFinalizedHeaderEvent(ch chan<- core.FinalizedHeaderEvent) event.Subscription {
 	panic("implement me")
 }
 func (b testBackend) SubscribeNewVoteEvent(ch chan<- core.NewVoteEvent) event.Subscription {
 	panic("implement me")
 }
-=======
->>>>>>> c64cf28f
 func (b testBackend) SendTx(ctx context.Context, signedTx *types.Transaction) error {
 	panic("implement me")
 }
@@ -2509,7 +2503,6 @@
 		},
 	}
 	for _, tc := range suite {
-		tc := tc
 		t.Run(tc.name, func(t *testing.T) {
 			t.Parallel()
 
@@ -3403,55 +3396,55 @@
 		fullBlob bool
 		file     string
 	}{
-		// 1. block without any txs(number)
+		// 0. block without any txs(number)
 		{
 			test:     rpc.BlockNumberOrHashWithNumber(0),
 			fullBlob: true,
 			file:     "number-1",
 		},
-		// 2. earliest tag
+		// 1. earliest tag
 		{
 			test:     rpc.BlockNumberOrHashWithNumber(rpc.EarliestBlockNumber),
 			fullBlob: true,
 			file:     "tag-earliest",
 		},
-		// 3. latest tag
+		// 2. latest tag
 		{
 			test:     rpc.BlockNumberOrHashWithNumber(rpc.LatestBlockNumber),
 			fullBlob: true,
 			file:     "tag-latest",
 		},
-		// 4. block is empty
+		// 3. block is empty
 		{
 			test:     rpc.BlockNumberOrHashWithHash(common.Hash{}, false),
 			fullBlob: true,
 			file:     "hash-empty",
 		},
-		// 5. block is not found
+		// 4. block is not found
 		{
 			test:     rpc.BlockNumberOrHashWithHash(common.HexToHash("deadbeef"), false),
 			fullBlob: true,
 			file:     "hash-notfound",
 		},
-		// 6. block is not found
+		// 5. block is not found
 		{
 			test:     rpc.BlockNumberOrHashWithNumber(rpc.BlockNumber(genBlocks + 1)),
 			fullBlob: true,
 			file:     "block-notfound",
 		},
-		// 7. block with blob tx
+		// 6. block with blob tx
 		{
 			test:     rpc.BlockNumberOrHashWithNumber(rpc.BlockNumber(6)),
 			fullBlob: true,
 			file:     "block-with-blob-tx",
 		},
-		// 8. block with sidecar
+		// 7. block with sidecar
 		{
 			test:     rpc.BlockNumberOrHashWithNumber(rpc.BlockNumber(7)),
 			fullBlob: true,
 			file:     "block-with-blobSidecars",
 		},
-		// 9. block with sidecar but show little
+		// 8. block with sidecar but show little
 		{
 			test:     rpc.BlockNumberOrHashWithNumber(rpc.BlockNumber(7)),
 			fullBlob: false,
