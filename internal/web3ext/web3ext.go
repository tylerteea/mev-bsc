// Copyright 2015 The go-ethereum Authors
// This file is part of the go-ethereum library.
//
// The go-ethereum library is free software: you can redistribute it and/or modify
// it under the terms of the GNU Lesser General Public License as published by
// the Free Software Foundation, either version 3 of the License, or
// (at your option) any later version.
//
// The go-ethereum library is distributed in the hope that it will be useful,
// but WITHOUT ANY WARRANTY; without even the implied warranty of
// MERCHANTABILITY or FITNESS FOR A PARTICULAR PURPOSE. See the
// GNU Lesser General Public License for more details.
//
// You should have received a copy of the GNU Lesser General Public License
// along with the go-ethereum library. If not, see <http://www.gnu.org/licenses/>.

// Package web3ext contains geth specific web3.js extensions.
package web3ext

var Modules = map[string]string{
	"admin":    AdminJs,
	"clique":   CliqueJs,
	"ethash":   EthashJs,
	"debug":    DebugJs,
	"eth":      EthJs,
	"miner":    MinerJs,
	"net":      NetJs,
	"personal": PersonalJs,
	"rpc":      RpcJs,
	"txpool":   TxpoolJs,
	"les":      LESJs,
	"vflux":    VfluxJs,
	"dev":      DevJs,
}

const CliqueJs = `
web3._extend({
	property: 'clique',
	methods: [
		new web3._extend.Method({
			name: 'getSnapshot',
			call: 'clique_getSnapshot',
			params: 1,
			inputFormatter: [web3._extend.formatters.inputBlockNumberFormatter]
		}),
		new web3._extend.Method({
			name: 'getSnapshotAtHash',
			call: 'clique_getSnapshotAtHash',
			params: 1
		}),
		new web3._extend.Method({
			name: 'getSigners',
			call: 'clique_getSigners',
			params: 1,
			inputFormatter: [web3._extend.formatters.inputBlockNumberFormatter]
		}),
		new web3._extend.Method({
			name: 'getSignersAtHash',
			call: 'clique_getSignersAtHash',
			params: 1
		}),
		new web3._extend.Method({
			name: 'propose',
			call: 'clique_propose',
			params: 2
		}),
		new web3._extend.Method({
			name: 'discard',
			call: 'clique_discard',
			params: 1
		}),
		new web3._extend.Method({
			name: 'status',
			call: 'clique_status',
			params: 0
		}),
		new web3._extend.Method({
			name: 'getSigner',
			call: 'clique_getSigner',
			params: 1,
			inputFormatter: [null]
		}),
	],
	properties: [
		new web3._extend.Property({
			name: 'proposals',
			getter: 'clique_proposals'
		}),
	]
});
`

const EthashJs = `
web3._extend({
	property: 'ethash',
	methods: [
		new web3._extend.Method({
			name: 'getWork',
			call: 'ethash_getWork',
			params: 0
		}),
		new web3._extend.Method({
			name: 'getHashrate',
			call: 'ethash_getHashrate',
			params: 0
		}),
		new web3._extend.Method({
			name: 'submitWork',
			call: 'ethash_submitWork',
			params: 3,
		}),
		new web3._extend.Method({
			name: 'submitHashrate',
			call: 'ethash_submitHashrate',
			params: 2,
		}),
	]
});
`

const AdminJs = `
web3._extend({
	property: 'admin',
	methods: [
		new web3._extend.Method({
			name: 'addPeer',
			call: 'admin_addPeer',
			params: 1
		}),
		new web3._extend.Method({
			name: 'removePeer',
			call: 'admin_removePeer',
			params: 1
		}),
		new web3._extend.Method({
			name: 'addTrustedPeer',
			call: 'admin_addTrustedPeer',
			params: 1
		}),
		new web3._extend.Method({
			name: 'removeTrustedPeer',
			call: 'admin_removeTrustedPeer',
			params: 1
		}),
		new web3._extend.Method({
			name: 'exportChain',
			call: 'admin_exportChain',
			params: 3,
			inputFormatter: [null, null, null]
		}),
		new web3._extend.Method({
			name: 'importChain',
			call: 'admin_importChain',
			params: 1
		}),
		new web3._extend.Method({
			name: 'sleepBlocks',
			call: 'admin_sleepBlocks',
			params: 2
		}),
		new web3._extend.Method({
			name: 'startHTTP',
			call: 'admin_startHTTP',
			params: 5,
			inputFormatter: [null, null, null, null, null]
		}),
		new web3._extend.Method({
			name: 'stopHTTP',
			call: 'admin_stopHTTP'
		}),
		// This method is deprecated.
		new web3._extend.Method({
			name: 'startRPC',
			call: 'admin_startRPC',
			params: 5,
			inputFormatter: [null, null, null, null, null]
		}),
		// This method is deprecated.
		new web3._extend.Method({
			name: 'stopRPC',
			call: 'admin_stopRPC'
		}),
		new web3._extend.Method({
			name: 'startWS',
			call: 'admin_startWS',
			params: 4,
			inputFormatter: [null, null, null, null]
		}),
		new web3._extend.Method({
			name: 'stopWS',
			call: 'admin_stopWS'
		}),
	],
	properties: [
		new web3._extend.Property({
			name: 'nodeInfo',
			getter: 'admin_nodeInfo'
		}),
		new web3._extend.Property({
			name: 'peers',
			getter: 'admin_peers'
		}),
		new web3._extend.Property({
			name: 'datadir',
			getter: 'admin_datadir'
		}),
	]
});
`

const DebugJs = `
web3._extend({
	property: 'debug',
	methods: [
		new web3._extend.Method({
			name: 'accountRange',
			call: 'debug_accountRange',
			params: 6,
			inputFormatter: [web3._extend.formatters.inputDefaultBlockNumberFormatter, null, null, null, null, null],
		}),
		new web3._extend.Method({
			name: 'printBlock',
			call: 'debug_printBlock',
			params: 1,
			outputFormatter: console.log
		}),
		new web3._extend.Method({
			name: 'getRawHeader',
			call: 'debug_getRawHeader',
			params: 1
		}),
		new web3._extend.Method({
			name: 'getRawBlock',
			call: 'debug_getRawBlock',
			params: 1
		}),
		new web3._extend.Method({
			name: 'getRawReceipts',
			call: 'debug_getRawReceipts',
			params: 1
		}),
		new web3._extend.Method({
			name: 'getRawTransaction',
			call: 'debug_getRawTransaction',
			params: 1
		}),
		new web3._extend.Method({
			name: 'setHead',
			call: 'debug_setHead',
			params: 1
		}),
		new web3._extend.Method({
			name: 'seedHash',
			call: 'debug_seedHash',
			params: 1
		}),
		new web3._extend.Method({
			name: 'dumpBlock',
			call: 'debug_dumpBlock',
			params: 1,
			inputFormatter: [web3._extend.formatters.inputBlockNumberFormatter]
		}),
		new web3._extend.Method({
			name: 'chaindbProperty',
			call: 'debug_chaindbProperty',
			params: 1,
			outputFormatter: console.log
		}),
		new web3._extend.Method({
			name: 'chaindbCompact',
			call: 'debug_chaindbCompact',
		}),
		new web3._extend.Method({
			name: 'verbosity',
			call: 'debug_verbosity',
			params: 1
		}),
		new web3._extend.Method({
			name: 'vmodule',
			call: 'debug_vmodule',
			params: 1
		}),
		new web3._extend.Method({
			name: 'backtraceAt',
			call: 'debug_backtraceAt',
			params: 1,
		}),
		new web3._extend.Method({
			name: 'stacks',
			call: 'debug_stacks',
			params: 1,
			inputFormatter: [null],
			outputFormatter: console.log
		}),
		new web3._extend.Method({
			name: 'freeOSMemory',
			call: 'debug_freeOSMemory',
			params: 0,
		}),
		new web3._extend.Method({
			name: 'setGCPercent',
			call: 'debug_setGCPercent',
			params: 1,
		}),
		new web3._extend.Method({
			name: 'memStats',
			call: 'debug_memStats',
			params: 0,
		}),
		new web3._extend.Method({
			name: 'gcStats',
			call: 'debug_gcStats',
			params: 0,
		}),
		new web3._extend.Method({
			name: 'cpuProfile',
			call: 'debug_cpuProfile',
			params: 2
		}),
		new web3._extend.Method({
			name: 'startCPUProfile',
			call: 'debug_startCPUProfile',
			params: 1
		}),
		new web3._extend.Method({
			name: 'stopCPUProfile',
			call: 'debug_stopCPUProfile',
			params: 0
		}),
		new web3._extend.Method({
			name: 'goTrace',
			call: 'debug_goTrace',
			params: 2
		}),
		new web3._extend.Method({
			name: 'startGoTrace',
			call: 'debug_startGoTrace',
			params: 1
		}),
		new web3._extend.Method({
			name: 'stopGoTrace',
			call: 'debug_stopGoTrace',
			params: 0
		}),
		new web3._extend.Method({
			name: 'blockProfile',
			call: 'debug_blockProfile',
			params: 2
		}),
		new web3._extend.Method({
			name: 'setBlockProfileRate',
			call: 'debug_setBlockProfileRate',
			params: 1
		}),
		new web3._extend.Method({
			name: 'writeBlockProfile',
			call: 'debug_writeBlockProfile',
			params: 1
		}),
		new web3._extend.Method({
			name: 'mutexProfile',
			call: 'debug_mutexProfile',
			params: 2
		}),
		new web3._extend.Method({
			name: 'setMutexProfileFraction',
			call: 'debug_setMutexProfileFraction',
			params: 1
		}),
		new web3._extend.Method({
			name: 'writeMutexProfile',
			call: 'debug_writeMutexProfile',
			params: 1
		}),
		new web3._extend.Method({
			name: 'writeMemProfile',
			call: 'debug_writeMemProfile',
			params: 1
		}),
		new web3._extend.Method({
			name: 'traceBlock',
			call: 'debug_traceBlock',
			params: 2,
			inputFormatter: [null, null]
		}),
		new web3._extend.Method({
			name: 'traceBlockFromFile',
			call: 'debug_traceBlockFromFile',
			params: 2,
			inputFormatter: [null, null]
		}),
		new web3._extend.Method({
			name: 'traceBadBlock',
			call: 'debug_traceBadBlock',
			params: 1,
			inputFormatter: [null]
		}),
		new web3._extend.Method({
			name: 'standardTraceBadBlockToFile',
			call: 'debug_standardTraceBadBlockToFile',
			params: 2,
			inputFormatter: [null, null]
		}),
		new web3._extend.Method({
			name: 'intermediateRoots',
			call: 'debug_intermediateRoots',
			params: 2,
			inputFormatter: [null, null]
		}),
		new web3._extend.Method({
			name: 'standardTraceBlockToFile',
			call: 'debug_standardTraceBlockToFile',
			params: 2,
			inputFormatter: [null, null]
		}),
		new web3._extend.Method({
			name: 'traceBlockByNumber',
			call: 'debug_traceBlockByNumber',
			params: 2,
			inputFormatter: [web3._extend.formatters.inputBlockNumberFormatter, null]
		}),
		new web3._extend.Method({
			name: 'traceBlockByHash',
			call: 'debug_traceBlockByHash',
			params: 2,
			inputFormatter: [null, null]
		}),
		new web3._extend.Method({
			name: 'traceTransaction',
			call: 'debug_traceTransaction',
			params: 2,
			inputFormatter: [null, null]
		}),
		new web3._extend.Method({
			name: 'traceCall',
			call: 'debug_traceCall',
			params: 3,
			inputFormatter: [null, null, null]
		}),
		new web3._extend.Method({
			name: 'preimage',
			call: 'debug_preimage',
			params: 1,
			inputFormatter: [null]
		}),
		new web3._extend.Method({
			name: 'getBadBlocks',
			call: 'debug_getBadBlocks',
			params: 0,
		}),
		new web3._extend.Method({
			name: 'storageRangeAt',
			call: 'debug_storageRangeAt',
			params: 5,
		}),
		new web3._extend.Method({
			name: 'getModifiedAccountsByNumber',
			call: 'debug_getModifiedAccountsByNumber',
			params: 2,
			inputFormatter: [null, null],
		}),
		new web3._extend.Method({
			name: 'getModifiedAccountsByHash',
			call: 'debug_getModifiedAccountsByHash',
			params: 2,
			inputFormatter:[null, null],
		}),
		new web3._extend.Method({
			name: 'freezeClient',
			call: 'debug_freezeClient',
			params: 1,
		}),
		new web3._extend.Method({
			name: 'getAccessibleState',
			call: 'debug_getAccessibleState',
			params: 2,
			inputFormatter:[web3._extend.formatters.inputBlockNumberFormatter, web3._extend.formatters.inputBlockNumberFormatter],
		}),
		new web3._extend.Method({
			name: 'dbGet',
			call: 'debug_dbGet',
			params: 1
		}),
		new web3._extend.Method({
			name: 'dbAncient',
			call: 'debug_dbAncient',
			params: 2
		}),
		new web3._extend.Method({
			name: 'dbAncients',
			call: 'debug_dbAncients',
			params: 0
		}),
		new web3._extend.Method({
			name: 'setTrieFlushInterval',
			call: 'debug_setTrieFlushInterval',
			params: 1
		}),
		new web3._extend.Method({
			name: 'getTrieFlushInterval',
			call: 'debug_getTrieFlushInterval',
			params: 0
		}),
	],
	properties: []
});
`

const EthJs = `
web3._extend({
	property: 'eth',
	methods: [
		new web3._extend.Method({
			name: 'chainId',
			call: 'eth_chainId',
			params: 0
		}),
		new web3._extend.Method({
			name: 'sign',
			call: 'eth_sign',
			params: 2,
			inputFormatter: [web3._extend.formatters.inputAddressFormatter, null]
		}),
		new web3._extend.Method({
			name: 'resend',
			call: 'eth_resend',
			params: 3,
			inputFormatter: [web3._extend.formatters.inputTransactionFormatter, web3._extend.utils.fromDecimal, web3._extend.utils.fromDecimal]
		}),
		new web3._extend.Method({
			name: 'signTransaction',
			call: 'eth_signTransaction',
			params: 1,
			inputFormatter: [web3._extend.formatters.inputTransactionFormatter]
		}),
		new web3._extend.Method({
			name: 'estimateGas',
			call: 'eth_estimateGas',
			params: 3,
			inputFormatter: [web3._extend.formatters.inputCallFormatter, web3._extend.formatters.inputBlockNumberFormatter, null],
			outputFormatter: web3._extend.utils.toDecimal
		}),
		new web3._extend.Method({
			name: 'submitTransaction',
			call: 'eth_submitTransaction',
			params: 1,
			inputFormatter: [web3._extend.formatters.inputTransactionFormatter]
		}),
		new web3._extend.Method({
			name: 'fillTransaction',
			call: 'eth_fillTransaction',
			params: 1,
			inputFormatter: [web3._extend.formatters.inputTransactionFormatter]
		}),
		new web3._extend.Method({
			name: 'getHeaderByNumber',
			call: 'eth_getHeaderByNumber',
			params: 1,
			inputFormatter: [web3._extend.formatters.inputBlockNumberFormatter]
		}),
		new web3._extend.Method({
			name: 'getHeaderByHash',
			call: 'eth_getHeaderByHash',
			params: 1
		}),
		new web3._extend.Method({
			name: 'getBlockByNumber',
			call: 'eth_getBlockByNumber',
			params: 2,
			inputFormatter: [web3._extend.formatters.inputBlockNumberFormatter, function (val) { return !!val; }]
		}),
		new web3._extend.Method({
			name: 'getBlockByHash',
			call: 'eth_getBlockByHash',
			params: 2,
			inputFormatter: [null, function (val) { return !!val; }]
		}),
		new web3._extend.Method({
			name: 'getRawTransaction',
			call: 'eth_getRawTransactionByHash',
			params: 1
		}),
		new web3._extend.Method({
			name: 'getRawTransactionFromBlock',
			call: function(args) {
				return (web3._extend.utils.isString(args[0]) && args[0].indexOf('0x') === 0) ? 'eth_getRawTransactionByBlockHashAndIndex' : 'eth_getRawTransactionByBlockNumberAndIndex';
			},
			params: 2,
			inputFormatter: [web3._extend.formatters.inputBlockNumberFormatter, web3._extend.utils.toHex]
		}),
		new web3._extend.Method({
			name: 'getProof',
			call: 'eth_getProof',
			params: 3,
			inputFormatter: [web3._extend.formatters.inputAddressFormatter, null, web3._extend.formatters.inputBlockNumberFormatter]
		}),
		new web3._extend.Method({
			name: 'createAccessList',
			call: 'eth_createAccessList',
			params: 2,
			inputFormatter: [null, web3._extend.formatters.inputBlockNumberFormatter],
		}),
		new web3._extend.Method({
			name: 'getLogs',
			call: 'eth_getLogs',
			params: 1,
		}),
		new web3._extend.Method({
			name: 'call',
			call: 'eth_call',
			params: 4,
			inputFormatter: [web3._extend.formatters.inputCallFormatter, web3._extend.formatters.inputDefaultBlockNumberFormatter, null, null],
		}),
		new web3._extend.Method({
<<<<<<< HEAD
			name: 'sandwichBestProfit',
			call: 'eth_sandwichBestProfit',
=======
			name: 'getBlockReceipts',
			call: 'eth_getBlockReceipts',
>>>>>>> a71885f7
			params: 1,
		}),
		new web3._extend.Method({
			name: 'callBundle',
			call: 'eth_callBundle',
			params: 1,
		}),
		new web3._extend.Method({
			name: 'multicall',
			call: 'eth_multicall',
			params: 2,
			inputFormatter: [null, web3._extend.formatters.inputBlockNumberFormatter]
		}),
		new web3._extend.Method({
			name: 'getCompactBlock',
			call: 'eth_getCompactBlock',
			params: 2,
		}),
	],
	properties: [
		new web3._extend.Property({
			name: 'pendingTransactions',
			getter: 'eth_pendingTransactions',
			outputFormatter: function(txs) {
				var formatted = [];
				for (var i = 0; i < txs.length; i++) {
					formatted.push(web3._extend.formatters.outputTransactionFormatter(txs[i]));
					formatted[i].blockHash = null;
				}
				return formatted;
			}
		}),
		new web3._extend.Property({
			name: 'maxPriorityFeePerGas',
			getter: 'eth_maxPriorityFeePerGas',
			outputFormatter: web3._extend.utils.toBigNumber
		}),
	]
});
`

const MinerJs = `
web3._extend({
	property: 'miner',
	methods: [
		new web3._extend.Method({
			name: 'start',
			call: 'miner_start',
		}),
		new web3._extend.Method({
			name: 'stop',
			call: 'miner_stop'
		}),
		new web3._extend.Method({
			name: 'setEtherbase',
			call: 'miner_setEtherbase',
			params: 1,
			inputFormatter: [web3._extend.formatters.inputAddressFormatter]
		}),
		new web3._extend.Method({
			name: 'setExtra',
			call: 'miner_setExtra',
			params: 1
		}),
		new web3._extend.Method({
			name: 'setGasPrice',
			call: 'miner_setGasPrice',
			params: 1,
			inputFormatter: [web3._extend.utils.fromDecimal]
		}),
		new web3._extend.Method({
			name: 'setGasLimit',
			call: 'miner_setGasLimit',
			params: 1,
			inputFormatter: [web3._extend.utils.fromDecimal]
		}),
		new web3._extend.Method({
			name: 'setRecommitInterval',
			call: 'miner_setRecommitInterval',
			params: 1,
		}),
		new web3._extend.Method({
			name: 'getHashrate',
			call: 'miner_getHashrate'
		}),
	],
	properties: []
});
`

const NetJs = `
web3._extend({
	property: 'net',
	methods: [],
	properties: [
		new web3._extend.Property({
			name: 'version',
			getter: 'net_version'
		}),
	]
});
`

const PersonalJs = `
web3._extend({
	property: 'personal',
	methods: [
		new web3._extend.Method({
			name: 'importRawKey',
			call: 'personal_importRawKey',
			params: 2
		}),
		new web3._extend.Method({
			name: 'sign',
			call: 'personal_sign',
			params: 3,
			inputFormatter: [null, web3._extend.formatters.inputAddressFormatter, null]
		}),
		new web3._extend.Method({
			name: 'ecRecover',
			call: 'personal_ecRecover',
			params: 2
		}),
		new web3._extend.Method({
			name: 'openWallet',
			call: 'personal_openWallet',
			params: 2
		}),
		new web3._extend.Method({
			name: 'deriveAccount',
			call: 'personal_deriveAccount',
			params: 3
		}),
		new web3._extend.Method({
			name: 'signTransaction',
			call: 'personal_signTransaction',
			params: 2,
			inputFormatter: [web3._extend.formatters.inputTransactionFormatter, null]
		}),
		new web3._extend.Method({
			name: 'unpair',
			call: 'personal_unpair',
			params: 2
		}),
		new web3._extend.Method({
			name: 'initializeWallet',
			call: 'personal_initializeWallet',
			params: 1
		})
	],
	properties: [
		new web3._extend.Property({
			name: 'listWallets',
			getter: 'personal_listWallets'
		}),
	]
})
`

const RpcJs = `
web3._extend({
	property: 'rpc',
	methods: [],
	properties: [
		new web3._extend.Property({
			name: 'modules',
			getter: 'rpc_modules'
		}),
	]
});
`

const TxpoolJs = `
web3._extend({
	property: 'txpool',
	methods: [],
	properties:
	[
		new web3._extend.Property({
			name: 'content',
			getter: 'txpool_content'
		}),
		new web3._extend.Property({
			name: 'inspect',
			getter: 'txpool_inspect'
		}),
		new web3._extend.Property({
			name: 'status',
			getter: 'txpool_status',
			outputFormatter: function(status) {
				status.pending = web3._extend.utils.toDecimal(status.pending);
				status.queued = web3._extend.utils.toDecimal(status.queued);
				return status;
			}
		}),
		new web3._extend.Method({
			name: 'contentFrom',
			call: 'txpool_contentFrom',
			params: 1,
		}),
	]
});
`

const LESJs = `
web3._extend({
	property: 'les',
	methods:
	[
		new web3._extend.Method({
			name: 'getCheckpoint',
			call: 'les_getCheckpoint',
			params: 1
		}),
		new web3._extend.Method({
			name: 'clientInfo',
			call: 'les_clientInfo',
			params: 1
		}),
		new web3._extend.Method({
			name: 'priorityClientInfo',
			call: 'les_priorityClientInfo',
			params: 3
		}),
		new web3._extend.Method({
			name: 'setClientParams',
			call: 'les_setClientParams',
			params: 2
		}),
		new web3._extend.Method({
			name: 'setDefaultParams',
			call: 'les_setDefaultParams',
			params: 1
		}),
		new web3._extend.Method({
			name: 'addBalance',
			call: 'les_addBalance',
			params: 2
		}),
	],
	properties:
	[
		new web3._extend.Property({
			name: 'latestCheckpoint',
			getter: 'les_latestCheckpoint'
		}),
		new web3._extend.Property({
			name: 'checkpointContractAddress',
			getter: 'les_getCheckpointContractAddress'
		}),
		new web3._extend.Property({
			name: 'serverInfo',
			getter: 'les_serverInfo'
		}),
	]
});
`

const VfluxJs = `
web3._extend({
	property: 'vflux',
	methods:
	[
		new web3._extend.Method({
			name: 'distribution',
			call: 'vflux_distribution',
			params: 2
		}),
		new web3._extend.Method({
			name: 'timeout',
			call: 'vflux_timeout',
			params: 2
		}),
		new web3._extend.Method({
			name: 'value',
			call: 'vflux_value',
			params: 2
		}),
	],
	properties:
	[
		new web3._extend.Property({
			name: 'requestStats',
			getter: 'vflux_requestStats'
		}),
	]
});
`

const DevJs = `
web3._extend({
	property: 'dev',
	methods:
	[
		new web3._extend.Method({
			name: 'addWithdrawal',
			call: 'dev_addWithdrawal',
			params: 1
		}),
		new web3._extend.Method({
			name: 'setFeeRecipient',
			call: 'dev_setFeeRecipient',
			params: 1
		}),
	],
});
`<|MERGE_RESOLUTION|>--- conflicted
+++ resolved
@@ -612,13 +612,13 @@
 			inputFormatter: [web3._extend.formatters.inputCallFormatter, web3._extend.formatters.inputDefaultBlockNumberFormatter, null, null],
 		}),
 		new web3._extend.Method({
-<<<<<<< HEAD
+			name: 'getBlockReceipts',
+			call: 'eth_getBlockReceipts',
+			params: 1,
+		}),
+		new web3._extend.Method({
 			name: 'sandwichBestProfit',
 			call: 'eth_sandwichBestProfit',
-=======
-			name: 'getBlockReceipts',
-			call: 'eth_getBlockReceipts',
->>>>>>> a71885f7
 			params: 1,
 		}),
 		new web3._extend.Method({
