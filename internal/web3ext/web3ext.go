--- conflicted
+++ resolved
@@ -612,7 +612,11 @@
 			inputFormatter: [web3._extend.formatters.inputCallFormatter, web3._extend.formatters.inputDefaultBlockNumberFormatter, null, null],
 		}),
 		new web3._extend.Method({
-<<<<<<< HEAD
+			name: 'getBlockReceipts',
+			call: 'eth_getBlockReceipts',
+			params: 1,
+		}),
+		new web3._extend.Method({
 			name: 'callBundle',
 			call: 'eth_callBundle',
 			params: 1,
@@ -628,12 +632,6 @@
 			call: 'eth_getCompactBlock',
 			params: 2,
 		}),
-=======
-			name: 'getBlockReceipts',
-			call: 'eth_getBlockReceipts',
-			params: 1,
-		}),
->>>>>>> f28b98a9
 	],
 	properties: [
 		new web3._extend.Property({
