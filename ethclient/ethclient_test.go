--- conflicted
+++ resolved
@@ -311,13 +311,9 @@
 		t.Fatalf("can't create new node: %v", err)
 	}
 	// Create Ethereum Service
-<<<<<<< HEAD
-	config := &ethconfig.Config{Genesis: genesis}
+	config := &ethconfig.Config{Genesis: genesis, RPCGasCap: 1000000}
 	config.SnapshotCache = 256
 	config.TriesInMemory = 128
-=======
-	config := &ethconfig.Config{Genesis: genesis, RPCGasCap: 1000000}
->>>>>>> f3c696fa
 	ethservice, err := eth.New(n, config)
 	if err != nil {
 		t.Fatalf("can't create new ethereum service: %v", err)
@@ -740,114 +736,7 @@
 	}
 }
 
-<<<<<<< HEAD
 func testSendTransactionConditional(t *testing.T, client *rpc.Client) {
-=======
-func testAtFunctions(t *testing.T, client *rpc.Client) {
-	ec := NewClient(client)
-
-	block, err := ec.HeaderByNumber(context.Background(), big.NewInt(1))
-	if err != nil {
-		t.Fatalf("BlockByNumber error: %v", err)
-	}
-
-	// send a transaction for some interesting pending status
-	// and wait for the transaction to be included in the pending block
-	sendTransaction(ec)
-
-	// wait for the transaction to be included in the pending block
-	for {
-		// Check pending transaction count
-		pending, err := ec.PendingTransactionCount(context.Background())
-		if err != nil {
-			t.Fatalf("unexpected error: %v", err)
-		}
-		if pending == 1 {
-			break
-		}
-		time.Sleep(100 * time.Millisecond)
-	}
-
-	// Query balance
-	balance, err := ec.BalanceAt(context.Background(), testAddr, nil)
-	if err != nil {
-		t.Fatalf("unexpected error: %v", err)
-	}
-	hashBalance, err := ec.BalanceAtHash(context.Background(), testAddr, block.Hash())
-	if err != nil {
-		t.Fatalf("unexpected error: %v", err)
-	}
-	if balance.Cmp(hashBalance) == 0 {
-		t.Fatalf("unexpected balance at hash: %v %v", balance, hashBalance)
-	}
-	penBalance, err := ec.PendingBalanceAt(context.Background(), testAddr)
-	if err != nil {
-		t.Fatalf("unexpected error: %v", err)
-	}
-	if balance.Cmp(penBalance) == 0 {
-		t.Fatalf("unexpected balance: %v %v", balance, penBalance)
-	}
-	// NonceAt
-	nonce, err := ec.NonceAt(context.Background(), testAddr, nil)
-	if err != nil {
-		t.Fatalf("unexpected error: %v", err)
-	}
-	hashNonce, err := ec.NonceAtHash(context.Background(), testAddr, block.Hash())
-	if err != nil {
-		t.Fatalf("unexpected error: %v", err)
-	}
-	if hashNonce == nonce {
-		t.Fatalf("unexpected nonce at hash: %v %v", nonce, hashNonce)
-	}
-	penNonce, err := ec.PendingNonceAt(context.Background(), testAddr)
-	if err != nil {
-		t.Fatalf("unexpected error: %v", err)
-	}
-	if penNonce != nonce+1 {
-		t.Fatalf("unexpected nonce: %v %v", nonce, penNonce)
-	}
-	// StorageAt
-	storage, err := ec.StorageAt(context.Background(), testAddr, common.Hash{}, nil)
-	if err != nil {
-		t.Fatalf("unexpected error: %v", err)
-	}
-	hashStorage, err := ec.StorageAtHash(context.Background(), testAddr, common.Hash{}, block.Hash())
-	if err != nil {
-		t.Fatalf("unexpected error: %v", err)
-	}
-	if !bytes.Equal(storage, hashStorage) {
-		t.Fatalf("unexpected storage at hash: %v %v", storage, hashStorage)
-	}
-	penStorage, err := ec.PendingStorageAt(context.Background(), testAddr, common.Hash{})
-	if err != nil {
-		t.Fatalf("unexpected error: %v", err)
-	}
-	if !bytes.Equal(storage, penStorage) {
-		t.Fatalf("unexpected storage: %v %v", storage, penStorage)
-	}
-	// CodeAt
-	code, err := ec.CodeAt(context.Background(), testAddr, nil)
-	if err != nil {
-		t.Fatalf("unexpected error: %v", err)
-	}
-	hashCode, err := ec.CodeAtHash(context.Background(), common.Address{}, block.Hash())
-	if err != nil {
-		t.Fatalf("unexpected error: %v", err)
-	}
-	if !bytes.Equal(code, hashCode) {
-		t.Fatalf("unexpected code at hash: %v %v", code, hashCode)
-	}
-	penCode, err := ec.PendingCodeAt(context.Background(), testAddr)
-	if err != nil {
-		t.Fatalf("unexpected error: %v", err)
-	}
-	if !bytes.Equal(code, penCode) {
-		t.Fatalf("unexpected code: %v %v", code, penCode)
-	}
-}
-
-func testTransactionSender(t *testing.T, client *rpc.Client) {
->>>>>>> f3c696fa
 	ec := NewClient(client)
 
 	if err := sendTransactionConditional(ec); err != nil {
@@ -860,12 +749,8 @@
 	if err != nil {
 		return err
 	}
-<<<<<<< HEAD
 
 	nonce, err := ec.PendingNonceAt(context.Background(), testAddr)
-=======
-	nonce, err := ec.NonceAt(context.Background(), testAddr, nil)
->>>>>>> f3c696fa
 	if err != nil {
 		return err
 	}
