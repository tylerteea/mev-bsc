// Copyright 2015 The go-ethereum Authors
// This file is part of the go-ethereum library.
//
// The go-ethereum library is free software: you can redistribute it and/or modify
// it under the terms of the GNU Lesser General Public License as published by
// the Free Software Foundation, either version 3 of the License, or
// (at your option) any later version.
//
// The go-ethereum library is distributed in the hope that it will be useful,
// but WITHOUT ANY WARRANTY; without even the implied warranty of
// MERCHANTABILITY or FITNESS FOR A PARTICULAR PURPOSE. See the
// GNU Lesser General Public License for more details.
//
// You should have received a copy of the GNU Lesser General Public License
// along with the go-ethereum library. If not, see <http://www.gnu.org/licenses/>.

package eth

import (
	"testing"
	"time"

<<<<<<< HEAD
	"github.com/ethereum/go-ethereum/core"
	"github.com/ethereum/go-ethereum/params"
	"github.com/stretchr/testify/require"

	"github.com/ethereum/go-ethereum/eth/downloader"
=======
	"github.com/ethereum/go-ethereum/eth/ethconfig"
>>>>>>> 330190e4
	"github.com/ethereum/go-ethereum/eth/protocols/eth"
	"github.com/ethereum/go-ethereum/eth/protocols/snap"
	"github.com/ethereum/go-ethereum/p2p"
	"github.com/ethereum/go-ethereum/p2p/enode"
)

// Tests that snap sync is disabled after a successful sync cycle.
func TestSnapSyncDisabling68(t *testing.T) { testSnapSyncDisabling(t, eth.ETH68, snap.SNAP1) }

// Tests that snap sync gets disabled as soon as a real block is successfully
// imported into the blockchain.
func testSnapSyncDisabling(t *testing.T, ethVer uint, snapVer uint) {
	t.Parallel()

	// Create an empty handler and ensure it's in snap sync mode
	empty := newTestHandler()
	if !empty.handler.snapSync.Load() {
		t.Fatalf("snap sync disabled on pristine blockchain")
	}
	defer empty.close()

	// Create a full handler and ensure snap sync ends up disabled
	full := newTestHandlerWithBlocks(1024)
	if full.handler.snapSync.Load() {
		t.Fatalf("snap sync not disabled on non-empty blockchain")
	}
	defer full.close()

	// Sync up the two handlers via both `eth` and `snap`
	caps := []p2p.Cap{{Name: "eth", Version: ethVer}, {Name: "snap", Version: snapVer}}

	emptyPipeEth, fullPipeEth := p2p.MsgPipe()
	defer emptyPipeEth.Close()
	defer fullPipeEth.Close()

	emptyPeerEth := eth.NewPeer(ethVer, p2p.NewPeer(enode.ID{1}, "", caps), emptyPipeEth, empty.txpool)
	fullPeerEth := eth.NewPeer(ethVer, p2p.NewPeer(enode.ID{2}, "", caps), fullPipeEth, full.txpool)
	defer emptyPeerEth.Close()
	defer fullPeerEth.Close()

	go empty.handler.runEthPeer(emptyPeerEth, func(peer *eth.Peer) error {
		return eth.Handle((*ethHandler)(empty.handler), peer)
	})
	go full.handler.runEthPeer(fullPeerEth, func(peer *eth.Peer) error {
		return eth.Handle((*ethHandler)(full.handler), peer)
	})

	emptyPipeSnap, fullPipeSnap := p2p.MsgPipe()
	defer emptyPipeSnap.Close()
	defer fullPipeSnap.Close()

	emptyPeerSnap := snap.NewPeer(snapVer, p2p.NewPeer(enode.ID{1}, "", caps), emptyPipeSnap)
	fullPeerSnap := snap.NewPeer(snapVer, p2p.NewPeer(enode.ID{2}, "", caps), fullPipeSnap)

	go empty.handler.runSnapExtension(emptyPeerSnap, func(peer *snap.Peer) error {
		return snap.Handle((*snapHandler)(empty.handler), peer)
	})
	go full.handler.runSnapExtension(fullPeerSnap, func(peer *snap.Peer) error {
		return snap.Handle((*snapHandler)(full.handler), peer)
	})
	// Wait a bit for the above handlers to start
	time.Sleep(250 * time.Millisecond)

	// Check that snap sync was disabled
<<<<<<< HEAD
	op := peerToSyncOp(downloader.SnapSync, empty.handler.peers.peerWithHighestTD())
	if err := empty.handler.doSync(op); err != nil {
=======
	if err := empty.handler.downloader.BeaconSync(ethconfig.SnapSync, full.chain.CurrentBlock(), nil); err != nil {
>>>>>>> 330190e4
		t.Fatal("sync failed:", err)
	}
	if empty.handler.snapSync.Load() {
		t.Fatalf("snap sync not disabled after successful synchronisation")
	}
}

func TestFullSyncWithBlobs(t *testing.T) {
	testChainSyncWithBlobs(t, downloader.FullSync, 128, 128)
}

func TestSnapSyncWithBlobs(t *testing.T) {
	testChainSyncWithBlobs(t, downloader.SnapSync, 128, 128)
}

func testChainSyncWithBlobs(t *testing.T, mode downloader.SyncMode, preCancunBlks, postCancunBlks uint64) {
	t.Parallel()
	config := *params.ParliaTestChainConfig
	cancunTime := (preCancunBlks + 1) * 10
	config.CancunTime = &cancunTime

	// Create an empty handler
	empty := newTestParliaHandlerAfterCancun(t, &config, mode, 0, 0)
	defer empty.close()
	if downloader.SnapSync == mode && !empty.handler.snapSync.Load() {
		t.Fatalf("snap sync disabled on pristine blockchain")
	}

	// Create a full handler
	full := newTestParliaHandlerAfterCancun(t, &config, mode, preCancunBlks, postCancunBlks)
	defer full.close()
	if downloader.SnapSync == mode && full.handler.snapSync.Load() {
		t.Fatalf("snap sync not disabled on non-empty blockchain")
	}

	// check blocks and blobs
	checkChainWithBlobs(t, full.chain, preCancunBlks, postCancunBlks)

	// Sync up the two handlers via both `eth` and `snap`
	ethVer := uint(eth.ETH68)
	snapVer := uint(snap.SNAP1)

	// Sync up the two handlers via both `eth` and `snap`
	caps := []p2p.Cap{{Name: "eth", Version: ethVer}, {Name: "snap", Version: snapVer}}

	emptyPipeEth, fullPipeEth := p2p.MsgPipe()
	defer emptyPipeEth.Close()
	defer fullPipeEth.Close()

	emptyPeerEth := eth.NewPeer(ethVer, p2p.NewPeer(enode.ID{1}, "", caps), emptyPipeEth, empty.txpool)
	fullPeerEth := eth.NewPeer(ethVer, p2p.NewPeer(enode.ID{2}, "", caps), fullPipeEth, full.txpool)
	defer emptyPeerEth.Close()
	defer fullPeerEth.Close()

	go empty.handler.runEthPeer(emptyPeerEth, func(peer *eth.Peer) error {
		return eth.Handle((*ethHandler)(empty.handler), peer)
	})
	go full.handler.runEthPeer(fullPeerEth, func(peer *eth.Peer) error {
		return eth.Handle((*ethHandler)(full.handler), peer)
	})

	emptyPipeSnap, fullPipeSnap := p2p.MsgPipe()
	defer emptyPipeSnap.Close()
	defer fullPipeSnap.Close()

	emptyPeerSnap := snap.NewPeer(snapVer, p2p.NewPeer(enode.ID{1}, "", caps), emptyPipeSnap)
	fullPeerSnap := snap.NewPeer(snapVer, p2p.NewPeer(enode.ID{2}, "", caps), fullPipeSnap)

	go empty.handler.runSnapExtension(emptyPeerSnap, func(peer *snap.Peer) error {
		return snap.Handle((*snapHandler)(empty.handler), peer)
	})
	go full.handler.runSnapExtension(fullPeerSnap, func(peer *snap.Peer) error {
		return snap.Handle((*snapHandler)(full.handler), peer)
	})

	for empty.handler.peers.snapLen() < 1 {
		// Wait a bit for the above handlers to start
		time.Sleep(100 * time.Millisecond)
	}

	op := peerToSyncOp(mode, empty.handler.peers.peerWithHighestTD())
	if err := empty.handler.doSync(op); err != nil {
		t.Fatal("sync failed:", err)
	}
	// Check that snap sync was disabled
	if !empty.handler.synced.Load() {
		t.Fatalf("full sync not done after successful synchronisation")
	}

	// check blocks and blobs
	checkChainWithBlobs(t, empty.chain, preCancunBlks, postCancunBlks)
}

func checkChainWithBlobs(t *testing.T, chain *core.BlockChain, preCancunBlks, postCancunBlks uint64) {
	block := chain.GetBlockByNumber(preCancunBlks)
	require.NotNil(t, block, preCancunBlks)
	require.Nil(t, chain.GetSidecarsByHash(block.Hash()), preCancunBlks)
	block = chain.GetBlockByNumber(preCancunBlks + 1)
	require.NotNil(t, block, preCancunBlks+1)
	require.NotNil(t, chain.GetSidecarsByHash(block.Hash()), preCancunBlks+1)
	block = chain.GetBlockByNumber(preCancunBlks + postCancunBlks)
	require.NotNil(t, block, preCancunBlks+postCancunBlks)
	require.NotNil(t, chain.GetSidecarsByHash(block.Hash()), preCancunBlks+postCancunBlks)
}<|MERGE_RESOLUTION|>--- conflicted
+++ resolved
@@ -20,19 +20,15 @@
 	"testing"
 	"time"
 
-<<<<<<< HEAD
 	"github.com/ethereum/go-ethereum/core"
-	"github.com/ethereum/go-ethereum/params"
-	"github.com/stretchr/testify/require"
-
 	"github.com/ethereum/go-ethereum/eth/downloader"
-=======
 	"github.com/ethereum/go-ethereum/eth/ethconfig"
->>>>>>> 330190e4
 	"github.com/ethereum/go-ethereum/eth/protocols/eth"
 	"github.com/ethereum/go-ethereum/eth/protocols/snap"
 	"github.com/ethereum/go-ethereum/p2p"
 	"github.com/ethereum/go-ethereum/p2p/enode"
+	"github.com/ethereum/go-ethereum/params"
+	"github.com/stretchr/testify/require"
 )
 
 // Tests that snap sync is disabled after a successful sync cycle.
@@ -93,12 +89,8 @@
 	time.Sleep(250 * time.Millisecond)
 
 	// Check that snap sync was disabled
-<<<<<<< HEAD
-	op := peerToSyncOp(downloader.SnapSync, empty.handler.peers.peerWithHighestTD())
+	op := peerToSyncOp(ethconfig.SnapSync, empty.handler.peers.peerWithHighestTD())
 	if err := empty.handler.doSync(op); err != nil {
-=======
-	if err := empty.handler.downloader.BeaconSync(ethconfig.SnapSync, full.chain.CurrentBlock(), nil); err != nil {
->>>>>>> 330190e4
 		t.Fatal("sync failed:", err)
 	}
 	if empty.handler.snapSync.Load() {
@@ -107,11 +99,11 @@
 }
 
 func TestFullSyncWithBlobs(t *testing.T) {
-	testChainSyncWithBlobs(t, downloader.FullSync, 128, 128)
+	testChainSyncWithBlobs(t, ethconfig.FullSync, 128, 128)
 }
 
 func TestSnapSyncWithBlobs(t *testing.T) {
-	testChainSyncWithBlobs(t, downloader.SnapSync, 128, 128)
+	testChainSyncWithBlobs(t, ethconfig.SnapSync, 128, 128)
 }
 
 func testChainSyncWithBlobs(t *testing.T, mode downloader.SyncMode, preCancunBlks, postCancunBlks uint64) {
@@ -123,14 +115,14 @@
 	// Create an empty handler
 	empty := newTestParliaHandlerAfterCancun(t, &config, mode, 0, 0)
 	defer empty.close()
-	if downloader.SnapSync == mode && !empty.handler.snapSync.Load() {
+	if ethconfig.SnapSync == mode && !empty.handler.snapSync.Load() {
 		t.Fatalf("snap sync disabled on pristine blockchain")
 	}
 
 	// Create a full handler
 	full := newTestParliaHandlerAfterCancun(t, &config, mode, preCancunBlks, postCancunBlks)
 	defer full.close()
-	if downloader.SnapSync == mode && full.handler.snapSync.Load() {
+	if ethconfig.SnapSync == mode && full.handler.snapSync.Load() {
 		t.Fatalf("snap sync not disabled on non-empty blockchain")
 	}
 
