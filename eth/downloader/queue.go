// Copyright 2015 The go-ethereum Authors
// This file is part of the go-ethereum library.
//
// The go-ethereum library is free software: you can redistribute it and/or modify
// it under the terms of the GNU Lesser General Public License as published by
// the Free Software Foundation, either version 3 of the License, or
// (at your option) any later version.
//
// The go-ethereum library is distributed in the hope that it will be useful,
// but WITHOUT ANY WARRANTY; without even the implied warranty of
// MERCHANTABILITY or FITNESS FOR A PARTICULAR PURPOSE. See the
// GNU Lesser General Public License for more details.
//
// You should have received a copy of the GNU Lesser General Public License
// along with the go-ethereum library. If not, see <http://www.gnu.org/licenses/>.

// Contains the block download scheduler to collect download tasks and schedule
// them in an ordered, and throttled way.

package downloader

import (
	"errors"
	"fmt"
	"sync"
	"sync/atomic"
	"time"

	"github.com/ethereum/go-ethereum/common"
	"github.com/ethereum/go-ethereum/common/prque"
	"github.com/ethereum/go-ethereum/core/types"
	"github.com/ethereum/go-ethereum/log"
	"github.com/ethereum/go-ethereum/metrics"
	"github.com/ethereum/go-ethereum/params"
)

const (
	bodyType    = uint(0)
	receiptType = uint(1)
)

var (
	blockCacheMaxItems     = 8192              // Maximum number of blocks to cache before throttling the download
	blockCacheInitialItems = 2048              // Initial number of blocks to start fetching, before we know the sizes of the blocks
	blockCacheMemory       = 256 * 1024 * 1024 // Maximum amount of memory to use for block caching
	blockCacheSizeWeight   = 0.1               // Multiplier to approximate the average block size based on past ones
)

var (
	errNoFetchesPending = errors.New("no fetches pending")
	errStaleDelivery    = errors.New("stale delivery")
)

// fetchRequest is a currently running data retrieval operation.
type fetchRequest struct {
	Peer    *peerConnection // Peer to which the request was sent
	From    uint64          // Requested chain element index (used for skeleton fills only)
	Headers []*types.Header // Requested headers, sorted by request order
	Time    time.Time       // Time when the request was made
}

// fetchResult is a struct collecting partial results from data fetchers until
// all outstanding pieces complete and the result as a whole can be processed.
type fetchResult struct {
<<<<<<< HEAD
	pending int32 // Flag telling what deliveries are outstanding
	pid     string
=======
	pending atomic.Int32 // Flag telling what deliveries are outstanding
>>>>>>> bed84606

	Header       *types.Header
	Uncles       []*types.Header
	Transactions types.Transactions
	Receipts     types.Receipts
	Withdrawals  types.Withdrawals
}

func newFetchResult(header *types.Header, fastSync bool, pid string) *fetchResult {
	item := &fetchResult{
		Header: header,
		pid:    pid,
	}
	if !header.EmptyBody() {
		item.pending.Store(item.pending.Load() | (1 << bodyType))
	} else if header.WithdrawalsHash != nil {
		item.Withdrawals = make(types.Withdrawals, 0)
	}
	if fastSync && !header.EmptyReceipts() {
		item.pending.Store(item.pending.Load() | (1 << receiptType))
	}
	return item
}

// SetBodyDone flags the body as finished.
func (f *fetchResult) SetBodyDone() {
	if v := f.pending.Load(); (v & (1 << bodyType)) != 0 {
		f.pending.Add(-1)
	}
}

// AllDone checks if item is done.
func (f *fetchResult) AllDone() bool {
	return f.pending.Load() == 0
}

// SetReceiptsDone flags the receipts as finished.
func (f *fetchResult) SetReceiptsDone() {
	if v := f.pending.Load(); (v & (1 << receiptType)) != 0 {
		f.pending.Add(-2)
	}
}

// Done checks if the given type is done already
func (f *fetchResult) Done(kind uint) bool {
	v := f.pending.Load()
	return v&(1<<kind) == 0
}

// queue represents hashes that are either need fetching or are being fetched
type queue struct {
	mode SyncMode // Synchronisation mode to decide on the block parts to schedule for fetching

	// Headers are "special", they download in batches, supported by a skeleton chain
	headerHead      common.Hash                    // Hash of the last queued header to verify order
	headerTaskPool  map[uint64]*types.Header       // Pending header retrieval tasks, mapping starting indexes to skeleton headers
	headerTaskQueue *prque.Prque[int64, uint64]    // Priority queue of the skeleton indexes to fetch the filling headers for
	headerPeerMiss  map[string]map[uint64]struct{} // Set of per-peer header batches known to be unavailable
	headerPendPool  map[string]*fetchRequest       // Currently pending header retrieval operations
	headerResults   []*types.Header                // Result cache accumulating the completed headers
	headerHashes    []common.Hash                  // Result cache accumulating the completed header hashes
	headerProced    int                            // Number of headers already processed from the results
	headerOffset    uint64                         // Number of the first header in the result cache
	headerContCh    chan bool                      // Channel to notify when header download finishes

	// All data retrievals below are based on an already assembles header chain
	blockTaskPool  map[common.Hash]*types.Header      // Pending block (body) retrieval tasks, mapping hashes to headers
	blockTaskQueue *prque.Prque[int64, *types.Header] // Priority queue of the headers to fetch the blocks (bodies) for
	blockPendPool  map[string]*fetchRequest           // Currently pending block (body) retrieval operations
	blockWakeCh    chan bool                          // Channel to notify the block fetcher of new tasks

	receiptTaskPool  map[common.Hash]*types.Header      // Pending receipt retrieval tasks, mapping hashes to headers
	receiptTaskQueue *prque.Prque[int64, *types.Header] // Priority queue of the headers to fetch the receipts for
	receiptPendPool  map[string]*fetchRequest           // Currently pending receipt retrieval operations
	receiptWakeCh    chan bool                          // Channel to notify when receipt fetcher of new tasks

	resultCache *resultStore       // Downloaded but not yet delivered fetch results
	resultSize  common.StorageSize // Approximate size of a block (exponential moving average)

	lock   *sync.RWMutex
	active *sync.Cond
	closed bool

	logTime time.Time // Time instance when status was last reported
}

// newQueue creates a new download queue for scheduling block retrieval.
func newQueue(blockCacheLimit int, thresholdInitialSize int) *queue {
	lock := new(sync.RWMutex)
	q := &queue{
		headerContCh:     make(chan bool, 1),
		blockTaskQueue:   prque.New[int64, *types.Header](nil),
		blockWakeCh:      make(chan bool, 1),
		receiptTaskQueue: prque.New[int64, *types.Header](nil),
		receiptWakeCh:    make(chan bool, 1),
		active:           sync.NewCond(lock),
		lock:             lock,
	}
	q.Reset(blockCacheLimit, thresholdInitialSize)
	return q
}

// Reset clears out the queue contents.
func (q *queue) Reset(blockCacheLimit int, thresholdInitialSize int) {
	q.lock.Lock()
	defer q.lock.Unlock()

	q.closed = false
	q.mode = FullSync

	q.headerHead = common.Hash{}
	q.headerPendPool = make(map[string]*fetchRequest)

	q.blockTaskPool = make(map[common.Hash]*types.Header)
	q.blockTaskQueue.Reset()
	q.blockPendPool = make(map[string]*fetchRequest)

	q.receiptTaskPool = make(map[common.Hash]*types.Header)
	q.receiptTaskQueue.Reset()
	q.receiptPendPool = make(map[string]*fetchRequest)

	q.resultCache = newResultStore(blockCacheLimit)
	q.resultCache.SetThrottleThreshold(uint64(thresholdInitialSize))
}

// Close marks the end of the sync, unblocking Results.
// It may be called even if the queue is already closed.
func (q *queue) Close() {
	q.lock.Lock()
	q.closed = true
	q.active.Signal()
	q.lock.Unlock()
}

// PendingHeaders retrieves the number of header requests pending for retrieval.
func (q *queue) PendingHeaders() int {
	q.lock.Lock()
	defer q.lock.Unlock()

	return q.headerTaskQueue.Size()
}

// PendingBodies retrieves the number of block body requests pending for retrieval.
func (q *queue) PendingBodies() int {
	q.lock.Lock()
	defer q.lock.Unlock()

	return q.blockTaskQueue.Size()
}

// PendingReceipts retrieves the number of block receipts pending for retrieval.
func (q *queue) PendingReceipts() int {
	q.lock.Lock()
	defer q.lock.Unlock()

	return q.receiptTaskQueue.Size()
}

// InFlightBlocks retrieves whether there are block fetch requests currently in
// flight.
func (q *queue) InFlightBlocks() bool {
	q.lock.Lock()
	defer q.lock.Unlock()

	return len(q.blockPendPool) > 0
}

// InFlightReceipts retrieves whether there are receipt fetch requests currently
// in flight.
func (q *queue) InFlightReceipts() bool {
	q.lock.Lock()
	defer q.lock.Unlock()

	return len(q.receiptPendPool) > 0
}

// Idle returns if the queue is fully idle or has some data still inside.
func (q *queue) Idle() bool {
	q.lock.Lock()
	defer q.lock.Unlock()

	queued := q.blockTaskQueue.Size() + q.receiptTaskQueue.Size()
	pending := len(q.blockPendPool) + len(q.receiptPendPool)

	return (queued + pending) == 0
}

// ScheduleSkeleton adds a batch of header retrieval tasks to the queue to fill
// up an already retrieved header skeleton.
func (q *queue) ScheduleSkeleton(from uint64, skeleton []*types.Header) {
	q.lock.Lock()
	defer q.lock.Unlock()

	// No skeleton retrieval can be in progress, fail hard if so (huge implementation bug)
	if q.headerResults != nil {
		panic("skeleton assembly already in progress")
	}
	// Schedule all the header retrieval tasks for the skeleton assembly
	q.headerTaskPool = make(map[uint64]*types.Header)
	q.headerTaskQueue = prque.New[int64, uint64](nil)
	q.headerPeerMiss = make(map[string]map[uint64]struct{}) // Reset availability to correct invalid chains
	q.headerResults = make([]*types.Header, len(skeleton)*MaxHeaderFetch)
	q.headerHashes = make([]common.Hash, len(skeleton)*MaxHeaderFetch)
	q.headerProced = 0
	q.headerOffset = from
	q.headerContCh = make(chan bool, 1)

	for i, header := range skeleton {
		index := from + uint64(i*MaxHeaderFetch)

		q.headerTaskPool[index] = header
		q.headerTaskQueue.Push(index, -int64(index))
	}
}

// RetrieveHeaders retrieves the header chain assemble based on the scheduled
// skeleton.
func (q *queue) RetrieveHeaders() ([]*types.Header, []common.Hash, int) {
	q.lock.Lock()
	defer q.lock.Unlock()

	headers, hashes, proced := q.headerResults, q.headerHashes, q.headerProced
	q.headerResults, q.headerHashes, q.headerProced = nil, nil, 0

	return headers, hashes, proced
}

// Schedule adds a set of headers for the download queue for scheduling, returning
// the new headers encountered.
func (q *queue) Schedule(headers []*types.Header, hashes []common.Hash, from uint64) []*types.Header {
	q.lock.Lock()
	defer q.lock.Unlock()

	// Insert all the headers prioritised by the contained block number
	inserts := make([]*types.Header, 0, len(headers))
	for i, header := range headers {
		// Make sure chain order is honoured and preserved throughout
		hash := hashes[i]
		if header.Number == nil || header.Number.Uint64() != from {
			log.Warn("Header broke chain ordering", "number", header.Number, "hash", hash, "expected", from)
			break
		}
		if q.headerHead != (common.Hash{}) && q.headerHead != header.ParentHash {
			log.Warn("Header broke chain ancestry", "number", header.Number, "hash", hash)
			break
		}
		// Make sure no duplicate requests are executed
		// We cannot skip this, even if the block is empty, since this is
		// what triggers the fetchResult creation.
		if _, ok := q.blockTaskPool[hash]; ok {
			log.Warn("Header already scheduled for block fetch", "number", header.Number, "hash", hash)
		} else {
			q.blockTaskPool[hash] = header
			q.blockTaskQueue.Push(header, -int64(header.Number.Uint64()))
		}
		// Queue for receipt retrieval
		if q.mode == SnapSync && !header.EmptyReceipts() {
			if _, ok := q.receiptTaskPool[hash]; ok {
				log.Warn("Header already scheduled for receipt fetch", "number", header.Number, "hash", hash)
			} else {
				q.receiptTaskPool[hash] = header
				q.receiptTaskQueue.Push(header, -int64(header.Number.Uint64()))
			}
		}
		inserts = append(inserts, header)
		q.headerHead = hash
		from++
	}
	return inserts
}

// Results retrieves and permanently removes a batch of fetch results from
// the cache. the result slice will be empty if the queue has been closed.
// Results can be called concurrently with Deliver and Schedule,
// but assumes that there are not two simultaneous callers to Results
func (q *queue) Results(block bool) []*fetchResult {
	// Abort early if there are no items and non-blocking requested
	if !block && !q.resultCache.HasCompletedItems() {
		return nil
	}
	closed := false
	for !closed && !q.resultCache.HasCompletedItems() {
		// In order to wait on 'active', we need to obtain the lock.
		// That may take a while, if someone is delivering at the same
		// time, so after obtaining the lock, we check again if there
		// are any results to fetch.
		// Also, in-between we ask for the lock and the lock is obtained,
		// someone can have closed the queue. In that case, we should
		// return the available results and stop blocking
		q.lock.Lock()
		if q.resultCache.HasCompletedItems() || q.closed {
			q.lock.Unlock()
			break
		}
		// No items available, and not closed
		q.active.Wait()
		closed = q.closed
		q.lock.Unlock()
	}
	// Regardless if closed or not, we can still deliver whatever we have
	results := q.resultCache.GetCompleted(maxResultsProcess)
	for _, result := range results {
		// Recalculate the result item weights to prevent memory exhaustion
		size := result.Header.Size()
		for _, uncle := range result.Uncles {
			size += uncle.Size()
		}
		for _, receipt := range result.Receipts {
			size += receipt.Size()
		}
		for _, tx := range result.Transactions {
			size += common.StorageSize(tx.Size())
		}
		q.resultSize = common.StorageSize(blockCacheSizeWeight)*size +
			(1-common.StorageSize(blockCacheSizeWeight))*q.resultSize
	}
	// Using the newly calibrated resultsize, figure out the new throttle limit
	// on the result cache
	throttleThreshold := uint64((common.StorageSize(blockCacheMemory) + q.resultSize - 1) / q.resultSize)
	throttleThreshold = q.resultCache.SetThrottleThreshold(throttleThreshold)

	// With results removed from the cache, wake throttled fetchers
	for _, ch := range []chan bool{q.blockWakeCh, q.receiptWakeCh} {
		select {
		case ch <- true:
		default:
		}
	}
	// Log some info at certain times
	if time.Since(q.logTime) >= 60*time.Second {
		q.logTime = time.Now()

		info := q.Stats()
		info = append(info, "throttle", throttleThreshold)
		log.Debug("Downloader queue stats", info...)
	}
	return results
}

func (q *queue) Stats() []interface{} {
	q.lock.RLock()
	defer q.lock.RUnlock()

	return q.stats()
}

func (q *queue) stats() []interface{} {
	return []interface{}{
		"receiptTasks", q.receiptTaskQueue.Size(),
		"blockTasks", q.blockTaskQueue.Size(),
		"itemSize", q.resultSize,
	}
}

// ReserveHeaders reserves a set of headers for the given peer, skipping any
// previously failed batches.
func (q *queue) ReserveHeaders(p *peerConnection, count int) *fetchRequest {
	q.lock.Lock()
	defer q.lock.Unlock()

	// Short circuit if the peer's already downloading something (sanity check to
	// not corrupt state)
	if _, ok := q.headerPendPool[p.id]; ok {
		return nil
	}
	// Retrieve a batch of hashes, skipping previously failed ones
	send, skip := uint64(0), []uint64{}
	for send == 0 && !q.headerTaskQueue.Empty() {
		from, _ := q.headerTaskQueue.Pop()
		if q.headerPeerMiss[p.id] != nil {
			if _, ok := q.headerPeerMiss[p.id][from]; ok {
				skip = append(skip, from)
				continue
			}
		}
		send = from
	}
	// Merge all the skipped batches back
	for _, from := range skip {
		q.headerTaskQueue.Push(from, -int64(from))
	}
	// Assemble and return the block download request
	if send == 0 {
		return nil
	}
	request := &fetchRequest{
		Peer: p,
		From: send,
		Time: time.Now(),
	}
	q.headerPendPool[p.id] = request
	return request
}

// ReserveBodies reserves a set of body fetches for the given peer, skipping any
// previously failed downloads. Beside the next batch of needed fetches, it also
// returns a flag whether empty blocks were queued requiring processing.
func (q *queue) ReserveBodies(p *peerConnection, count int) (*fetchRequest, bool, bool) {
	q.lock.Lock()
	defer q.lock.Unlock()

	return q.reserveHeaders(p, count, q.blockTaskPool, q.blockTaskQueue, q.blockPendPool, bodyType)
}

// ReserveReceipts reserves a set of receipt fetches for the given peer, skipping
// any previously failed downloads. Beside the next batch of needed fetches, it
// also returns a flag whether empty receipts were queued requiring importing.
func (q *queue) ReserveReceipts(p *peerConnection, count int) (*fetchRequest, bool, bool) {
	q.lock.Lock()
	defer q.lock.Unlock()

	return q.reserveHeaders(p, count, q.receiptTaskPool, q.receiptTaskQueue, q.receiptPendPool, receiptType)
}

// reserveHeaders reserves a set of data download operations for a given peer,
// skipping any previously failed ones. This method is a generic version used
// by the individual special reservation functions.
//
// Note, this method expects the queue lock to be already held for writing. The
// reason the lock is not obtained in here is because the parameters already need
// to access the queue, so they already need a lock anyway.
//
// Returns:
//
//	item     - the fetchRequest
//	progress - whether any progress was made
//	throttle - if the caller should throttle for a while
<<<<<<< HEAD
func (q *queue) reserveHeaders(p *peerConnection, count int, taskPool map[common.Hash]*types.Header, taskQueue *prque.Prque,
=======
func (q *queue) reserveHeaders(p *peerConnection, count int, taskPool map[common.Hash]*types.Header, taskQueue *prque.Prque[int64, *types.Header],
>>>>>>> bed84606
	pendPool map[string]*fetchRequest, kind uint) (*fetchRequest, bool, bool) {
	// Short circuit if the pool has been depleted, or if the peer's already
	// downloading something (sanity check not to corrupt state)
	if taskQueue.Empty() {
		return nil, false, true
	}
	if _, ok := pendPool[p.id]; ok {
		return nil, false, false
	}
	// Retrieve a batch of tasks, skipping previously failed ones
	send := make([]*types.Header, 0, count)
	skip := make([]*types.Header, 0)
	progress := false
	throttled := false
	for proc := 0; len(send) < count && !taskQueue.Empty(); proc++ {
		// the task queue will pop items in order, so the highest prio block
		// is also the lowest block number.
		header, _ := taskQueue.Peek()

		// we can ask the resultcache if this header is within the
		// "prioritized" segment of blocks. If it is not, we need to throttle

		stale, throttle, item, err := q.resultCache.AddFetch(header, q.mode == SnapSync, p.id)
		if stale {
			// Don't put back in the task queue, this item has already been
			// delivered upstream
			taskQueue.PopItem()
			progress = true
			delete(taskPool, header.Hash())
			proc = proc - 1
			log.Error("Fetch reservation already delivered", "number", header.Number.Uint64())
			continue
		}
		if throttle {
			// There are no resultslots available. Leave it in the task queue
			// However, if there are any left as 'skipped', we should not tell
			// the caller to throttle, since we still want some other
			// peer to fetch those for us
			throttled = len(skip) == 0
			break
		}
		if err != nil {
			// this most definitely should _not_ happen
			log.Warn("Failed to reserve headers", "err", err)
			// There are no resultslots available. Leave it in the task queue
			break
		}
		if item.Done(kind) {
			// If it's a noop, we can skip this task
			delete(taskPool, header.Hash())
			taskQueue.PopItem()
			proc = proc - 1
			progress = true
			continue
		}
		// Remove it from the task queue
		taskQueue.PopItem()
		// Otherwise unless the peer is known not to have the data, add to the retrieve list
		if p.Lacks(header.Hash()) {
			skip = append(skip, header)
		} else {
			send = append(send, header)
		}
	}
	// Merge all the skipped headers back
	for _, header := range skip {
		taskQueue.Push(header, -int64(header.Number.Uint64()))
	}
	if q.resultCache.HasCompletedItems() {
		// Wake Results, resultCache was modified
		q.active.Signal()
	}
	// Assemble and return the block download request
	if len(send) == 0 {
		return nil, progress, throttled
	}
	request := &fetchRequest{
		Peer:    p,
		Headers: send,
		Time:    time.Now(),
	}
	pendPool[p.id] = request
	return request, progress, throttled
}

// Revoke cancels all pending requests belonging to a given peer. This method is
// meant to be called during a peer drop to quickly reassign owned data fetches
// to remaining nodes.
func (q *queue) Revoke(peerID string) {
	q.lock.Lock()
	defer q.lock.Unlock()

	if request, ok := q.headerPendPool[peerID]; ok {
		q.headerTaskQueue.Push(request.From, -int64(request.From))
		delete(q.headerPendPool, peerID)
	}
	if request, ok := q.blockPendPool[peerID]; ok {
		for _, header := range request.Headers {
			q.blockTaskQueue.Push(header, -int64(header.Number.Uint64()))
		}
		delete(q.blockPendPool, peerID)
	}
	if request, ok := q.receiptPendPool[peerID]; ok {
		for _, header := range request.Headers {
			q.receiptTaskQueue.Push(header, -int64(header.Number.Uint64()))
		}
		delete(q.receiptPendPool, peerID)
	}
}

// ExpireHeaders cancels a request that timed out and moves the pending fetch
// task back into the queue for rescheduling.
func (q *queue) ExpireHeaders(peer string) int {
	q.lock.Lock()
	defer q.lock.Unlock()

	headerTimeoutMeter.Mark(1)
	return q.expire(peer, q.headerPendPool, q.headerTaskQueue)
}

// ExpireBodies checks for in flight block body requests that exceeded a timeout
// allowance, canceling them and returning the responsible peers for penalisation.
func (q *queue) ExpireBodies(peer string) int {
	q.lock.Lock()
	defer q.lock.Unlock()

	bodyTimeoutMeter.Mark(1)
	return q.expire(peer, q.blockPendPool, q.blockTaskQueue)
}

// ExpireReceipts checks for in flight receipt requests that exceeded a timeout
// allowance, canceling them and returning the responsible peers for penalisation.
func (q *queue) ExpireReceipts(peer string) int {
	q.lock.Lock()
	defer q.lock.Unlock()

	receiptTimeoutMeter.Mark(1)
	return q.expire(peer, q.receiptPendPool, q.receiptTaskQueue)
}

// expire is the generic check that moves a specific expired task from a pending
// pool back into a task pool. The syntax on the passed taskQueue is a bit weird
// as we would need a generic expire method to handle both types, but that is not
// supported at the moment at least (Go 1.19).
//
// Note, this method expects the queue lock to be already held. The reason the
// lock is not obtained in here is that the parameters already need to access
// the queue, so they already need a lock anyway.
func (q *queue) expire(peer string, pendPool map[string]*fetchRequest, taskQueue interface{}) int {
	// Retrieve the request being expired and log an error if it's non-existent,
	// as there's no order of events that should lead to such expirations.
	req := pendPool[peer]
	if req == nil {
		log.Error("Expired request does not exist", "peer", peer)
		return 0
	}
	delete(pendPool, peer)

	// Return any non-satisfied requests to the pool
	if req.From > 0 {
		taskQueue.(*prque.Prque[int64, uint64]).Push(req.From, -int64(req.From))
	}
	for _, header := range req.Headers {
		taskQueue.(*prque.Prque[int64, *types.Header]).Push(header, -int64(header.Number.Uint64()))
	}
	return len(req.Headers)
}

// DeliverHeaders injects a header retrieval response into the header results
// cache. This method either accepts all headers it received, or none of them
// if they do not map correctly to the skeleton.
//
// If the headers are accepted, the method makes an attempt to deliver the set
// of ready headers to the processor to keep the pipeline full. However, it will
// not block to prevent stalling other pending deliveries.
func (q *queue) DeliverHeaders(id string, headers []*types.Header, hashes []common.Hash, headerProcCh chan *headerTask) (int, error) {
	q.lock.Lock()
	defer q.lock.Unlock()

	var logger log.Logger
	if len(id) < 16 {
		// Tests use short IDs, don't choke on them
		logger = log.New("peer", id)
	} else {
		logger = log.New("peer", id[:16])
	}
	// Short circuit if the data was never requested
	request := q.headerPendPool[id]
	if request == nil {
		headerDropMeter.Mark(int64(len(headers)))
		return 0, errNoFetchesPending
	}
	delete(q.headerPendPool, id)

	headerReqTimer.UpdateSince(request.Time)
	headerInMeter.Mark(int64(len(headers)))

	// Ensure headers can be mapped onto the skeleton chain
	target := q.headerTaskPool[request.From].Hash()

	accepted := len(headers) == MaxHeaderFetch
	if accepted {
		if headers[0].Number.Uint64() != request.From {
			logger.Trace("First header broke chain ordering", "number", headers[0].Number, "hash", hashes[0], "expected", request.From)
			accepted = false
		} else if hashes[len(headers)-1] != target {
			logger.Trace("Last header broke skeleton structure ", "number", headers[len(headers)-1].Number, "hash", hashes[len(headers)-1], "expected", target)
			accepted = false
		}
	}
	if accepted {
		parentHash := hashes[0]
		for i, header := range headers[1:] {
			hash := hashes[i+1]
			if want := request.From + 1 + uint64(i); header.Number.Uint64() != want {
				logger.Warn("Header broke chain ordering", "number", header.Number, "hash", hash, "expected", want)
				accepted = false
				break
			}
			if parentHash != header.ParentHash {
				logger.Warn("Header broke chain ancestry", "number", header.Number, "hash", hash)
				accepted = false
				break
			}
			// Set-up parent hash for next round
			parentHash = hash
		}
	}
	// If the batch of headers wasn't accepted, mark as unavailable
	if !accepted {
		logger.Trace("Skeleton filling not accepted", "from", request.From)
		headerDropMeter.Mark(int64(len(headers)))

		miss := q.headerPeerMiss[id]
		if miss == nil {
			q.headerPeerMiss[id] = make(map[uint64]struct{})
			miss = q.headerPeerMiss[id]
		}
		miss[request.From] = struct{}{}

		q.headerTaskQueue.Push(request.From, -int64(request.From))
		return 0, errors.New("delivery not accepted")
	}
	// Clean up a successful fetch and try to deliver any sub-results
	copy(q.headerResults[request.From-q.headerOffset:], headers)
	copy(q.headerHashes[request.From-q.headerOffset:], hashes)

	delete(q.headerTaskPool, request.From)

	ready := 0
	for q.headerProced+ready < len(q.headerResults) && q.headerResults[q.headerProced+ready] != nil {
		ready += MaxHeaderFetch
	}
	if ready > 0 {
		// Headers are ready for delivery, gather them and push forward (non blocking)
		processHeaders := make([]*types.Header, ready)
		copy(processHeaders, q.headerResults[q.headerProced:q.headerProced+ready])

		processHashes := make([]common.Hash, ready)
		copy(processHashes, q.headerHashes[q.headerProced:q.headerProced+ready])

		select {
		case headerProcCh <- &headerTask{
			headers: processHeaders,
			hashes:  processHashes,
		}:
			logger.Trace("Pre-scheduled new headers", "count", len(processHeaders), "from", processHeaders[0].Number)
			q.headerProced += len(processHeaders)
		default:
		}
	}
	// Check for termination and return
	if len(q.headerTaskPool) == 0 {
		q.headerContCh <- false
	}
	return len(headers), nil
}

// DeliverBodies injects a block body retrieval response into the results queue.
// The method returns the number of blocks bodies accepted from the delivery and
// also wakes any threads waiting for data delivery.
func (q *queue) DeliverBodies(id string, txLists [][]*types.Transaction, txListHashes []common.Hash,
	uncleLists [][]*types.Header, uncleListHashes []common.Hash,
	withdrawalLists [][]*types.Withdrawal, withdrawalListHashes []common.Hash) (int, error) {
	q.lock.Lock()
	defer q.lock.Unlock()

	validate := func(index int, header *types.Header) error {
		if txListHashes[index] != header.TxHash {
			return errInvalidBody
		}
		if uncleListHashes[index] != header.UncleHash {
			return errInvalidBody
		}
		if header.WithdrawalsHash == nil {
			// nil hash means that withdrawals should not be present in body
			if withdrawalLists[index] != nil {
				return errInvalidBody
			}
		} else { // non-nil hash: body must have withdrawals
			if withdrawalLists[index] == nil {
				return errInvalidBody
			}
			if withdrawalListHashes[index] != *header.WithdrawalsHash {
				return errInvalidBody
			}
		}
		// Blocks must have a number of blobs corresponding to the header gas usage,
		// and zero before the Cancun hardfork
		var blobs int
		for _, tx := range txLists[index] {
			// Count the number of blobs to validate against the header's blobGasUsed
			blobs += len(tx.BlobHashes())

			// Validate the data blobs individually too
			if tx.Type() == types.BlobTxType {
				if len(tx.BlobHashes()) == 0 {
					return errInvalidBody
				}
				for _, hash := range tx.BlobHashes() {
					if hash[0] != params.BlobTxHashVersion {
						return errInvalidBody
					}
				}
			}
		}
		if header.BlobGasUsed != nil {
			if want := *header.BlobGasUsed / params.BlobTxBlobGasPerBlob; uint64(blobs) != want { // div because the header is surely good vs the body might be bloated
				return errInvalidBody
			}
		} else {
			if blobs != 0 {
				return errInvalidBody
			}
		}
		return nil
	}

	reconstruct := func(index int, result *fetchResult) {
		result.Transactions = txLists[index]
		result.Uncles = uncleLists[index]
		result.Withdrawals = withdrawalLists[index]
		result.SetBodyDone()
	}
	return q.deliver(id, q.blockTaskPool, q.blockTaskQueue, q.blockPendPool,
		bodyReqTimer, bodyInMeter, bodyDropMeter, len(txLists), validate, reconstruct)
}

// DeliverReceipts injects a receipt retrieval response into the results queue.
// The method returns the number of transaction receipts accepted from the delivery
// and also wakes any threads waiting for data delivery.
func (q *queue) DeliverReceipts(id string, receiptList [][]*types.Receipt, receiptListHashes []common.Hash) (int, error) {
	q.lock.Lock()
	defer q.lock.Unlock()

	validate := func(index int, header *types.Header) error {
		if receiptListHashes[index] != header.ReceiptHash {
			return errInvalidReceipt
		}
		return nil
	}
	reconstruct := func(index int, result *fetchResult) {
		result.Receipts = receiptList[index]
		result.SetReceiptsDone()
	}
	return q.deliver(id, q.receiptTaskPool, q.receiptTaskQueue, q.receiptPendPool,
		receiptReqTimer, receiptInMeter, receiptDropMeter, len(receiptList), validate, reconstruct)
}

// deliver injects a data retrieval response into the results queue.
//
// Note, this method expects the queue lock to be already held for writing. The
// reason this lock is not obtained in here is because the parameters already need
// to access the queue, so they already need a lock anyway.
func (q *queue) deliver(id string, taskPool map[common.Hash]*types.Header,
	taskQueue *prque.Prque[int64, *types.Header], pendPool map[string]*fetchRequest,
	reqTimer metrics.Timer, resInMeter metrics.Meter, resDropMeter metrics.Meter,
	results int, validate func(index int, header *types.Header) error,
	reconstruct func(index int, result *fetchResult)) (int, error) {
	// Short circuit if the data was never requested
	request := pendPool[id]
	if request == nil {
		resDropMeter.Mark(int64(results))
		return 0, errNoFetchesPending
	}
	delete(pendPool, id)

	reqTimer.UpdateSince(request.Time)
	resInMeter.Mark(int64(results))

	// If no data items were retrieved, mark them as unavailable for the origin peer
	if results == 0 {
		for _, header := range request.Headers {
			request.Peer.MarkLacking(header.Hash())
		}
	}
	// Assemble each of the results with their headers and retrieved data parts
	var (
		accepted int
		failure  error
		i        int
		hashes   []common.Hash
	)
	for _, header := range request.Headers {
		// Short circuit assembly if no more fetch results are found
		if i >= results {
			break
		}
		// Validate the fields
		if err := validate(i, header); err != nil {
			failure = err
			break
		}
		hashes = append(hashes, header.Hash())
		i++
	}

	for _, header := range request.Headers[:i] {
		if res, stale, err := q.resultCache.GetDeliverySlot(header.Number.Uint64()); err == nil && !stale {
			reconstruct(accepted, res)
		} else {
			// else: between here and above, some other peer filled this result,
			// or it was indeed a no-op. This should not happen, but if it does it's
			// not something to panic about
			log.Error("Delivery stale", "stale", stale, "number", header.Number.Uint64(), "err", err)
			failure = errStaleDelivery
		}
		// Clean up a successful fetch
		delete(taskPool, hashes[accepted])
		accepted++
	}
	resDropMeter.Mark(int64(results - accepted))

	// Return all failed or missing fetches to the queue
	for _, header := range request.Headers[accepted:] {
		taskQueue.Push(header, -int64(header.Number.Uint64()))
	}
	// Wake up Results
	if accepted > 0 {
		q.active.Signal()
	}
	if failure == nil {
		return accepted, nil
	}
	// If none of the data was good, it's a stale delivery
	if accepted > 0 {
		return accepted, fmt.Errorf("partial failure: %v", failure)
	}
	return accepted, fmt.Errorf("%w: %v", failure, errStaleDelivery)
}

// Prepare configures the result cache to allow accepting and caching inbound
// fetch results.
func (q *queue) Prepare(offset uint64, mode SyncMode) {
	q.lock.Lock()
	defer q.lock.Unlock()

	// Prepare the queue for sync results
	q.resultCache.Prepare(offset)
	q.mode = mode
}<|MERGE_RESOLUTION|>--- conflicted
+++ resolved
@@ -62,12 +62,8 @@
 // fetchResult is a struct collecting partial results from data fetchers until
 // all outstanding pieces complete and the result as a whole can be processed.
 type fetchResult struct {
-<<<<<<< HEAD
-	pending int32 // Flag telling what deliveries are outstanding
+	pending atomic.Int32 // Flag telling what deliveries are outstanding
 	pid     string
-=======
-	pending atomic.Int32 // Flag telling what deliveries are outstanding
->>>>>>> bed84606
 
 	Header       *types.Header
 	Uncles       []*types.Header
@@ -495,11 +491,7 @@
 //	item     - the fetchRequest
 //	progress - whether any progress was made
 //	throttle - if the caller should throttle for a while
-<<<<<<< HEAD
-func (q *queue) reserveHeaders(p *peerConnection, count int, taskPool map[common.Hash]*types.Header, taskQueue *prque.Prque,
-=======
 func (q *queue) reserveHeaders(p *peerConnection, count int, taskPool map[common.Hash]*types.Header, taskQueue *prque.Prque[int64, *types.Header],
->>>>>>> bed84606
 	pendPool map[string]*fetchRequest, kind uint) (*fetchRequest, bool, bool) {
 	// Short circuit if the pool has been depleted, or if the peer's already
 	// downloading something (sanity check not to corrupt state)
