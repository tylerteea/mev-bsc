// Copyright 2020 The go-ethereum Authors
// This file is part of the go-ethereum library.
//
// The go-ethereum library is free software: you can redistribute it and/or modify
// it under the terms of the GNU Lesser General Public License as published by
// the Free Software Foundation, either version 3 of the License, or
// (at your option) any later version.
//
// The go-ethereum library is distributed in the hope that it will be useful,
// but WITHOUT ANY WARRANTY; without even the implied warranty of
// MERCHANTABILITY or FITNESS FOR A PARTICULAR PURPOSE. See the
// GNU Lesser General Public License for more details.
//
// You should have received a copy of the GNU Lesser General Public License
// along with the go-ethereum library. If not, see <http://www.gnu.org/licenses/>.

package eth

import (
	"errors"
	"fmt"
	"math/big"
	"sync"
	"time"

	"github.com/ethereum/go-ethereum/common"
	"github.com/ethereum/go-ethereum/core"
	"github.com/ethereum/go-ethereum/eth/protocols/bsc"
	"github.com/ethereum/go-ethereum/eth/protocols/eth"
	"github.com/ethereum/go-ethereum/eth/protocols/snap"
	"github.com/ethereum/go-ethereum/eth/protocols/trust"
	"github.com/ethereum/go-ethereum/p2p"
)

var (
	// errPeerSetClosed is returned if a peer is attempted to be added or removed
	// from the peer set after it has been terminated.
	errPeerSetClosed = errors.New("peerset closed")

	// errPeerAlreadyRegistered is returned if a peer is attempted to be added
	// to the peer set, but one with the same id already exists.
	errPeerAlreadyRegistered = errors.New("peer already registered")

	// errPeerWaitTimeout is returned if a peer waits extension for too long
	errPeerWaitTimeout = errors.New("peer wait timeout")

	// errPeerNotRegistered is returned if a peer is attempted to be removed from
	// a peer set, but no peer with the given id exists.
	errPeerNotRegistered = errors.New("peer not registered")

	// errSnapWithoutEth is returned if a peer attempts to connect only on the
	// snap protocol without advertising the eth main protocol.
	errSnapWithoutEth = errors.New("peer connected on snap without compatible eth support")

	// errTrustWithoutEth is returned if a peer attempts to connect only on the
	// trust protocol without advertising the eth main protocol.
	errTrustWithoutEth = errors.New("peer connected on trust without compatible eth support")

	// errBscWithoutEth is returned if a peer attempts to connect only on the
	// bsc protocol without advertising the eth main protocol.
	errBscWithoutEth = errors.New("peer connected on bsc without compatible eth support")
)

const (
	// extensionWaitTimeout is the maximum allowed time for the extension wait to
	// complete before dropping the connection as malicious.
	extensionWaitTimeout = 10 * time.Second
	tryWaitTimeout       = 100 * time.Millisecond
)

// peerSet represents the collection of active peers currently participating in
// the `eth` protocol, with or without the `snap` extension.
type peerSet struct {
	peers     map[string]*ethPeer // Peers connected on the `eth` protocol
	snapPeers int                 // Number of `snap` compatible peers for connection prioritization

	snapWait map[string]chan *snap.Peer // Peers connected on `eth` waiting for their snap extension
	snapPend map[string]*snap.Peer      // Peers connected on the `snap` protocol, but not yet on `eth`

	trustWait map[string]chan *trust.Peer // Peers connected on `eth` waiting for their trust extension
	trustPend map[string]*trust.Peer      // Peers connected on the `trust` protocol, but not yet on `eth`

	bscWait map[string]chan *bsc.Peer // Peers connected on `eth` waiting for their bsc extension
	bscPend map[string]*bsc.Peer      // Peers connected on the `bsc` protocol, but not yet on `eth`

	lock   sync.RWMutex
	closed bool
	quitCh chan struct{} // Quit channel to signal termination
}

// newPeerSet creates a new peer set to track the active participants.
func newPeerSet() *peerSet {
	return &peerSet{
<<<<<<< HEAD
		peers:     make(map[string]*ethPeer),
		snapWait:  make(map[string]chan *snap.Peer),
		snapPend:  make(map[string]*snap.Peer),
		trustWait: make(map[string]chan *trust.Peer),
		trustPend: make(map[string]*trust.Peer),
		bscWait:   make(map[string]chan *bsc.Peer),
		bscPend:   make(map[string]*bsc.Peer),
=======
		peers:    make(map[string]*ethPeer),
		snapWait: make(map[string]chan *snap.Peer),
		snapPend: make(map[string]*snap.Peer),
		quitCh:   make(chan struct{}),
>>>>>>> 8f7eb9cc
	}
}

// registerSnapExtension unblocks an already connected `eth` peer waiting for its
// `snap` extension, or if no such peer exists, tracks the extension for the time
// being until the `eth` main protocol starts looking for it.
func (ps *peerSet) registerSnapExtension(peer *snap.Peer) error {
	// Reject the peer if it advertises `snap` without `eth` as `snap` is only a
	// satellite protocol meaningful with the chain selection of `eth`
	if !peer.RunningCap(eth.ProtocolName, eth.ProtocolVersions) {
		return fmt.Errorf("%w: have %v", errSnapWithoutEth, peer.Caps())
	}
	// Ensure nobody can double connect
	ps.lock.Lock()
	defer ps.lock.Unlock()

	id := peer.ID()
	if _, ok := ps.peers[id]; ok {
		return errPeerAlreadyRegistered // avoid connections with the same id as existing ones
	}
	if _, ok := ps.snapPend[id]; ok {
		return errPeerAlreadyRegistered // avoid connections with the same id as pending ones
	}
	// Inject the peer into an `eth` counterpart is available, otherwise save for later
	if wait, ok := ps.snapWait[id]; ok {
		delete(ps.snapWait, id)
		wait <- peer
		return nil
	}
	ps.snapPend[id] = peer
	return nil
}

// registerTrustExtension unblocks an already connected `eth` peer waiting for its
// `trust` extension, or if no such peer exists, tracks the extension for the time
// being until the `eth` main protocol starts looking for it.
func (ps *peerSet) registerTrustExtension(peer *trust.Peer) error {
	// Reject the peer if it advertises `trust` without `eth` as `trust` is only a
	// satellite protocol meaningful with the chain selection of `eth`
	if !peer.RunningCap(eth.ProtocolName, eth.ProtocolVersions) {
		return errTrustWithoutEth
	}
	// If the peer isn't verify node, don't register trust extension into eth protocol.
	if !peer.VerifyNode() {
		return nil
	}
	// Ensure nobody can double connect
	ps.lock.Lock()
	defer ps.lock.Unlock()

	id := peer.ID()
	if _, ok := ps.peers[id]; ok {
		return errPeerAlreadyRegistered // avoid connections with the same id as existing ones
	}
	if _, ok := ps.trustPend[id]; ok {
		return errPeerAlreadyRegistered // avoid connections with the same id as pending ones
	}
	// Inject the peer into an `eth` counterpart is available, otherwise save for later
	if wait, ok := ps.trustWait[id]; ok {
		delete(ps.trustWait, id)
		wait <- peer
		return nil
	}
	ps.trustPend[id] = peer
	return nil
}

// registerBscExtension unblocks an already connected `eth` peer waiting for its
// `bsc` extension, or if no such peer exists, tracks the extension for the time
// being until the `eth` main protocol starts looking for it.
func (ps *peerSet) registerBscExtension(peer *bsc.Peer) error {
	// Reject the peer if it advertises `bsc` without `eth` as `bsc` is only a
	// satellite protocol meaningful with the chain selection of `eth`
	if !peer.RunningCap(eth.ProtocolName, eth.ProtocolVersions) {
		return errBscWithoutEth
	}
	// Ensure nobody can double connect
	ps.lock.Lock()
	defer ps.lock.Unlock()

	id := peer.ID()
	if _, ok := ps.peers[id]; ok {
		return errPeerAlreadyRegistered // avoid connections with the same id as existing ones
	}
	if _, ok := ps.bscPend[id]; ok {
		return errPeerAlreadyRegistered // avoid connections with the same id as pending ones
	}
	// Inject the peer into an `eth` counterpart is available, otherwise save for later
	if wait, ok := ps.bscWait[id]; ok {
		delete(ps.bscWait, id)
		wait <- peer
		return nil
	}
	ps.bscPend[id] = peer
	return nil
}

// waitExtensions blocks until all satellite protocols are connected and tracked
// by the peerset.
func (ps *peerSet) waitSnapExtension(peer *eth.Peer) (*snap.Peer, error) {
	// If the peer does not support a compatible `snap`, don't wait
	if !peer.RunningCap(snap.ProtocolName, snap.ProtocolVersions) {
		return nil, nil
	}
	// Ensure nobody can double connect
	ps.lock.Lock()

	id := peer.ID()
	if _, ok := ps.peers[id]; ok {
		ps.lock.Unlock()
		return nil, errPeerAlreadyRegistered // avoid connections with the same id as existing ones
	}
	if _, ok := ps.snapWait[id]; ok {
		ps.lock.Unlock()
		return nil, errPeerAlreadyRegistered // avoid connections with the same id as pending ones
	}
	// If `snap` already connected, retrieve the peer from the pending set
	if snap, ok := ps.snapPend[id]; ok {
		delete(ps.snapPend, id)

		ps.lock.Unlock()
		return snap, nil
	}
	// Otherwise wait for `snap` to connect concurrently
	wait := make(chan *snap.Peer)
	ps.snapWait[id] = wait
	ps.lock.Unlock()

	select {
<<<<<<< HEAD
	case peer := <-wait:
		return peer, nil

	case <-time.After(extensionWaitTimeout):
		ps.lock.Lock()
		delete(ps.snapWait, id)
		ps.lock.Unlock()
		return nil, errPeerWaitTimeout
	}
}

// waitTrustExtension blocks until all satellite protocols are connected and tracked
// by the peerset.
func (ps *peerSet) waitTrustExtension(peer *eth.Peer) (*trust.Peer, error) {
	// If the peer does not support a compatible `trust`, don't wait
	if !peer.RunningCap(trust.ProtocolName, trust.ProtocolVersions) {
		return nil, nil
	}
	// If the peer isn't verify node, don't register trust extension into eth protocol.
	if !peer.VerifyNode() {
		return nil, nil
	}
	// Ensure nobody can double connect
	ps.lock.Lock()

	id := peer.ID()
	if _, ok := ps.peers[id]; ok {
		ps.lock.Unlock()
		return nil, errPeerAlreadyRegistered // avoid connections with the same id as existing ones
	}
	if _, ok := ps.trustWait[id]; ok {
		ps.lock.Unlock()
		return nil, errPeerAlreadyRegistered // avoid connections with the same id as pending ones
	}
	// If `trust` already connected, retrieve the peer from the pending set
	if trust, ok := ps.trustPend[id]; ok {
		delete(ps.trustPend, id)

		ps.lock.Unlock()
		return trust, nil
	}
	// Otherwise wait for `trust` to connect concurrently
	wait := make(chan *trust.Peer)
	ps.trustWait[id] = wait
	ps.lock.Unlock()

	select {
	case peer := <-wait:
		return peer, nil

	case <-time.After(extensionWaitTimeout):
		ps.lock.Lock()
		delete(ps.trustWait, id)
		ps.lock.Unlock()
		return nil, errPeerWaitTimeout
	}
}

// waitBscExtension blocks until all satellite protocols are connected and tracked
// by the peerset.
func (ps *peerSet) waitBscExtension(peer *eth.Peer) (*bsc.Peer, error) {
	// If the peer does not support a compatible `bsc`, don't wait
	if !peer.RunningCap(bsc.ProtocolName, bsc.ProtocolVersions) {
		return nil, nil
	}
	// Ensure nobody can double connect
	ps.lock.Lock()

	id := peer.ID()
	if _, ok := ps.peers[id]; ok {
		ps.lock.Unlock()
		return nil, errPeerAlreadyRegistered // avoid connections with the same id as existing ones
	}
	if _, ok := ps.bscWait[id]; ok {
		ps.lock.Unlock()
		return nil, errPeerAlreadyRegistered // avoid connections with the same id as pending ones
	}
	// If `bsc` already connected, retrieve the peer from the pending set
	if bsc, ok := ps.bscPend[id]; ok {
		delete(ps.bscPend, id)

		ps.lock.Unlock()
		return bsc, nil
	}
	// Otherwise wait for `bsc` to connect concurrently
	wait := make(chan *bsc.Peer)
	ps.bscWait[id] = wait
	ps.lock.Unlock()

	select {
	case peer := <-wait:
		return peer, nil

	case <-time.After(extensionWaitTimeout):
		// could be deadlock, so we use TryLock to avoid it.
		if ps.lock.TryLock() {
			delete(ps.bscWait, id)
			ps.lock.Unlock()
			return nil, errPeerWaitTimeout
		}
		// if TryLock failed, we wait for a while and try again.
		for {
			select {
			case <-wait:
				// discard the peer, even though the peer arrived.
				return nil, errPeerWaitTimeout
			case <-time.After(tryWaitTimeout):
				if ps.lock.TryLock() {
					delete(ps.bscWait, id)
					ps.lock.Unlock()
					return nil, errPeerWaitTimeout
				}
			}
		}
	}
}

// GetVerifyPeers returns an array of verify nodes.
func (ps *peerSet) GetVerifyPeers() []core.VerifyPeer {
	ps.lock.RLock()
	defer ps.lock.RUnlock()

	res := make([]core.VerifyPeer, 0)
	for _, p := range ps.peers {
		if p.trustExt != nil && p.trustExt.Peer != nil {
			res = append(res, p.trustExt.Peer)
		}
	}
	return res
=======
	case p := <-wait:
		return p, nil
	case <-ps.quitCh:
		ps.lock.Lock()
		delete(ps.snapWait, id)
		ps.lock.Unlock()
		return nil, errPeerSetClosed
	}
>>>>>>> 8f7eb9cc
}

// registerPeer injects a new `eth` peer into the working set, or returns an error
// if the peer is already known.
func (ps *peerSet) registerPeer(peer *eth.Peer, ext *snap.Peer, trustExt *trust.Peer, bscExt *bsc.Peer) error {
	// Start tracking the new peer
	ps.lock.Lock()
	defer ps.lock.Unlock()

	if ps.closed {
		return errPeerSetClosed
	}
	id := peer.ID()
	if _, ok := ps.peers[id]; ok {
		return errPeerAlreadyRegistered
	}
	eth := &ethPeer{
		Peer: peer,
	}
	if ext != nil {
		eth.snapExt = &snapPeer{ext}
		ps.snapPeers++
	}
	if trustExt != nil {
		eth.trustExt = &trustPeer{trustExt}
	}
	if bscExt != nil {
		eth.bscExt = &bscPeer{bscExt}
	}
	ps.peers[id] = eth
	return nil
}

// unregisterPeer removes a remote peer from the active set, disabling any further
// actions to/from that particular entity.
func (ps *peerSet) unregisterPeer(id string) error {
	ps.lock.Lock()
	defer ps.lock.Unlock()

	peer, ok := ps.peers[id]
	if !ok {
		return errPeerNotRegistered
	}
	delete(ps.peers, id)
	if peer.snapExt != nil {
		ps.snapPeers--
	}
	return nil
}

// peer retrieves the registered peer with the given id.
func (ps *peerSet) peer(id string) *ethPeer {
	ps.lock.RLock()
	defer ps.lock.RUnlock()

	return ps.peers[id]
}

// headPeers retrieves a specified number list of peers.
func (ps *peerSet) headPeers(num uint) []*ethPeer {
	ps.lock.RLock()
	defer ps.lock.RUnlock()

	if num > uint(len(ps.peers)) {
		num = uint(len(ps.peers))
	}

	list := make([]*ethPeer, 0, num)
	for _, p := range ps.peers {
		if len(list) > int(num) {
			break
		}
		list = append(list, p)
	}
	return list
}

// peersWithoutBlock retrieves a list of peers that do not have a given block in
// their set of known hashes, so it might be propagated to them.
func (ps *peerSet) peersWithoutBlock(hash common.Hash) []*ethPeer {
	ps.lock.RLock()
	defer ps.lock.RUnlock()

	list := make([]*ethPeer, 0, len(ps.peers))
	for _, p := range ps.peers {
		if !p.KnownBlock(hash) {
			list = append(list, p)
		}
	}
	return list
}

// peersWithoutTransaction retrieves a list of peers that do not have a given
// transaction in their set of known hashes.
func (ps *peerSet) peersWithoutTransaction(hash common.Hash) []*ethPeer {
	ps.lock.RLock()
	defer ps.lock.RUnlock()

	list := make([]*ethPeer, 0, len(ps.peers))
	for _, p := range ps.peers {
		if !p.KnownTransaction(hash) {
			list = append(list, p)
		}
	}
	return list
}

// peersWithoutVote retrieves a list of peers that do not have a given
// vote in their set of known hashes.
func (ps *peerSet) peersWithoutVote(hash common.Hash) []*ethPeer {
	ps.lock.RLock()
	defer ps.lock.RUnlock()

	list := make([]*ethPeer, 0, len(ps.peers))
	for _, p := range ps.peers {
		if p.bscExt != nil && !p.bscExt.KnownVote(hash) {
			list = append(list, p)
		}
	}
	return list
}

// len returns if the current number of `eth` peers in the set. Since the `snap`
// peers are tied to the existence of an `eth` connection, that will always be a
// subset of `eth`.
func (ps *peerSet) len() int {
	ps.lock.RLock()
	defer ps.lock.RUnlock()

	return len(ps.peers)
}

// snapLen returns if the current number of `snap` peers in the set.
func (ps *peerSet) snapLen() int {
	ps.lock.RLock()
	defer ps.lock.RUnlock()

	return ps.snapPeers
}

// peerWithHighestTD retrieves the known peer with the currently highest total
// difficulty, but below the given PoS switchover threshold.
func (ps *peerSet) peerWithHighestTD() *eth.Peer {
	ps.lock.RLock()
	defer ps.lock.RUnlock()

	var (
		bestPeer *eth.Peer
		bestTd   *big.Int
	)
	for _, p := range ps.peers {
		if p.Lagging() {
			continue
		}
		if _, td := p.Head(); bestPeer == nil || td.Cmp(bestTd) > 0 {
			bestPeer, bestTd = p.Peer, td
		}
	}
	return bestPeer
}

// close disconnects all peers.
func (ps *peerSet) close() {
	ps.lock.Lock()
	defer ps.lock.Unlock()

	for _, p := range ps.peers {
		p.Disconnect(p2p.DiscQuitting)
	}
	if !ps.closed {
		close(ps.quitCh)
	}
	ps.closed = true
}<|MERGE_RESOLUTION|>--- conflicted
+++ resolved
@@ -91,7 +91,6 @@
 // newPeerSet creates a new peer set to track the active participants.
 func newPeerSet() *peerSet {
 	return &peerSet{
-<<<<<<< HEAD
 		peers:     make(map[string]*ethPeer),
 		snapWait:  make(map[string]chan *snap.Peer),
 		snapPend:  make(map[string]*snap.Peer),
@@ -99,12 +98,7 @@
 		trustPend: make(map[string]*trust.Peer),
 		bscWait:   make(map[string]chan *bsc.Peer),
 		bscPend:   make(map[string]*bsc.Peer),
-=======
-		peers:    make(map[string]*ethPeer),
-		snapWait: make(map[string]chan *snap.Peer),
-		snapPend: make(map[string]*snap.Peer),
-		quitCh:   make(chan struct{}),
->>>>>>> 8f7eb9cc
+		quitCh:    make(chan struct{}),
 	}
 }
 
@@ -234,7 +228,6 @@
 	ps.lock.Unlock()
 
 	select {
-<<<<<<< HEAD
 	case peer := <-wait:
 		return peer, nil
 
@@ -243,6 +236,12 @@
 		delete(ps.snapWait, id)
 		ps.lock.Unlock()
 		return nil, errPeerWaitTimeout
+
+	case <-ps.quitCh:
+		ps.lock.Lock()
+		delete(ps.snapWait, id)
+		ps.lock.Unlock()
+		return nil, errPeerSetClosed
 	}
 }
 
@@ -291,6 +290,7 @@
 		ps.lock.Unlock()
 		return nil, errPeerWaitTimeout
 	}
+
 }
 
 // waitBscExtension blocks until all satellite protocols are connected and tracked
@@ -364,16 +364,6 @@
 		}
 	}
 	return res
-=======
-	case p := <-wait:
-		return p, nil
-	case <-ps.quitCh:
-		ps.lock.Lock()
-		delete(ps.snapWait, id)
-		ps.lock.Unlock()
-		return nil, errPeerSetClosed
-	}
->>>>>>> 8f7eb9cc
 }
 
 // registerPeer injects a new `eth` peer into the working set, or returns an error
