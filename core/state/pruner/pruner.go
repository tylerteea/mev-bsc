--- conflicted
+++ resolved
@@ -36,6 +36,7 @@
 	"github.com/ethereum/go-ethereum/core/rawdb"
 	"github.com/ethereum/go-ethereum/core/state"
 	"github.com/ethereum/go-ethereum/core/state/snapshot"
+	"github.com/ethereum/go-ethereum/core/tracing"
 	"github.com/ethereum/go-ethereum/core/types"
 	"github.com/ethereum/go-ethereum/ethdb"
 	"github.com/ethereum/go-ethereum/log"
@@ -155,10 +156,10 @@
 }
 
 func (p *Pruner) PruneAll(genesis *core.Genesis) error {
-	return pruneAll(p.db, genesis)
-}
-
-func pruneAll(maindb ethdb.Database, g *core.Genesis) error {
+	return p.pruneAll(p.db, genesis)
+}
+
+func (p *Pruner) pruneAll(maindb ethdb.Database, g *core.Genesis) error {
 	var pruneDB ethdb.Database
 	if maindb != nil && maindb.StateStore() != nil {
 		pruneDB = maindb.StateStore()
@@ -232,17 +233,16 @@
 		}
 		log.Info("Database compaction finished", "elapsed", common.PrettyDuration(time.Since(cstart)))
 	}
-	statedb, _ := state.New(common.Hash{}, state.NewDatabase(maindb), nil)
+	statedb, _ := state.New(common.Hash{}, state.NewDatabase(triedb.NewDatabase(maindb, nil), p.snaptree))
 	for addr, account := range g.Alloc {
-		statedb.AddBalance(addr, uint256.MustFromBig(account.Balance))
+		statedb.AddBalance(addr, uint256.MustFromBig(account.Balance), tracing.BalanceChangeUnspecified)
 		statedb.SetCode(addr, account.Code)
 		statedb.SetNonce(addr, account.Nonce)
 		for key, value := range account.Storage {
 			statedb.SetState(addr, key, value)
 		}
 	}
-	root := statedb.IntermediateRoot(false)
-	statedb.Commit(0, nil)
+	root, _, _ := statedb.Commit(0, false)
 	statedb.Database().TrieDB().Commit(root, true)
 	log.Info("State pruning successful", "pruned", size, "elapsed", common.PrettyDuration(time.Since(start)))
 	return nil
@@ -611,20 +611,11 @@
 	// Ensure the root is really present. The weak assumption
 	// is the presence of root can indicate the presence of the
 	// entire trie.
-<<<<<<< HEAD
 	if !rawdb.HasLegacyTrieNode(trienodedb, root) {
-		// The special case is for clique based networks(goerli
-		// and some other private networks), it's possible that two
-		// consecutive blocks will have same root. In this case snapshot
-		// difflayer won't be created. So HEAD-127 may not paired with
-		// head-127 layer. Instead the paired layer is higher than the
-=======
-	if !rawdb.HasLegacyTrieNode(p.db, root) {
 		// The special case is for clique based networks, it's possible
 		// that two consecutive blocks will have same root. In this case
 		// snapshot difflayer won't be created. So HEAD-127 may not paired
 		// with head-127 layer. Instead the paired layer is higher than the
->>>>>>> f3c696fa
 		// bottom-most diff layer. Try to find the bottom-most snapshot
 		// layer with state available.
 		//
