// Copyright 2021 The go-ethereum Authors
// This file is part of the go-ethereum library.
//
// The go-ethereum library is free software: you can redistribute it and/or modify
// it under the terms of the GNU Lesser General Public License as published by
// the Free Software Foundation, either version 3 of the License, or
// (at your option) any later version.
//
// The go-ethereum library is distributed in the hope that it will be useful,
// but WITHOUT ANY WARRANTY; without even the implied warranty of
// MERCHANTABILITY or FITNESS FOR A PARTICULAR PURPOSE. See the
// GNU Lesser General Public License for more details.
//
// You should have received a copy of the GNU Lesser General Public License
// along with the go-ethereum library. If not, see <http://www.gnu.org/licenses/>.

package pruner

import (
	"bytes"
	"encoding/binary"
	"errors"
	"fmt"
	"math"
	"os"
	"path/filepath"
	"strings"
	"time"

	"github.com/prometheus/tsdb/fileutil"

	"github.com/ethereum/go-ethereum/common"
	"github.com/ethereum/go-ethereum/consensus"
	"github.com/ethereum/go-ethereum/core"
	"github.com/ethereum/go-ethereum/core/rawdb"
	"github.com/ethereum/go-ethereum/core/state"
	"github.com/ethereum/go-ethereum/core/state/snapshot"
	"github.com/ethereum/go-ethereum/core/types"
	"github.com/ethereum/go-ethereum/ethdb"
	"github.com/ethereum/go-ethereum/log"
	"github.com/ethereum/go-ethereum/node"
	"github.com/ethereum/go-ethereum/rlp"
	"github.com/ethereum/go-ethereum/trie"
)

const (
	// stateBloomFilePrefix is the filename prefix of state bloom filter.
	stateBloomFilePrefix = "statebloom"

	// stateBloomFilePrefix is the filename suffix of state bloom filter.
	stateBloomFileSuffix = "bf.gz"

	// stateBloomFileTempSuffix is the filename suffix of state bloom filter
	// while it is being written out to detect write aborts.
	stateBloomFileTempSuffix = ".tmp"

	// rangeCompactionThreshold is the minimal deleted entry number for
	// triggering range compaction. It's a quite arbitrary number but just
	// to avoid triggering range compaction because of small deletion.
	rangeCompactionThreshold = 100000
)

// Config includes all the configurations for pruning.
type Config struct {
	Datadir   string // The directory of the state database
	BloomSize uint64 // The Megabytes of memory allocated to bloom-filter
}

// Pruner is an offline tool to prune the stale state with the
// help of the snapshot. The workflow of pruner is very simple:
//
//   - iterate the snapshot, reconstruct the relevant state
//   - iterate the database, delete all other state entries which
//     don't belong to the target state and the genesis state
//
// It can take several hours(around 2 hours for mainnet) to finish
// the whole pruning work. It's recommended to run this offline tool
// periodically in order to release the disk usage and improve the
// disk read performance to some extent.
type Pruner struct {
	config        Config
	chainHeader   *types.Header
	db            ethdb.Database
	stateBloom    *stateBloom
	snaptree      *snapshot.Tree
	triesInMemory uint64
}

type BlockPruner struct {
	db                  ethdb.Database
	oldAncientPath      string
	newAncientPath      string
	node                *node.Node
	BlockAmountReserved uint64
}

// NewPruner creates the pruner instance.
func NewPruner(db ethdb.Database, config Config, triesInMemory uint64) (*Pruner, error) {
	headBlock := rawdb.ReadHeadBlock(db)
	if headBlock == nil {
		return nil, errors.New("failed to load head block")
	}
	// Offline pruning is only supported in legacy hash based scheme.
	triedb := trie.NewDatabase(db, trie.HashDefaults)

	snapconfig := snapshot.Config{
		CacheSize:  256,
		Recovery:   false,
		NoBuild:    true,
		AsyncBuild: false,
	}
<<<<<<< HEAD
	snaptree, err := snapshot.New(snapconfig, db, triedb, headBlock.Root(), int(triesInMemory), false)
=======
	snaptree, err := snapshot.New(snapconfig, db, triedb, headBlock.Root())
>>>>>>> 8f7eb9cc
	if err != nil {
		return nil, err // The relevant snapshot(s) might not exist
	}
	// Sanitize the bloom filter size if it's too small.
	if config.BloomSize < 256 {
		log.Warn("Sanitizing bloomfilter size", "provided(MB)", config.BloomSize, "updated(MB)", 256)
		config.BloomSize = 256
	}
	stateBloom, err := newStateBloomWithSize(config.BloomSize)
	if err != nil {
		return nil, err
	}
	return &Pruner{
		config:        config,
		chainHeader:   headBlock.Header(),
		db:            db,
		stateBloom:    stateBloom,
		snaptree:      snaptree,
		triesInMemory: triesInMemory,
	}, nil
}

func NewBlockPruner(db ethdb.Database, n *node.Node, oldAncientPath, newAncientPath string, BlockAmountReserved uint64) *BlockPruner {
	return &BlockPruner{
		db:                  db,
		oldAncientPath:      oldAncientPath,
		newAncientPath:      newAncientPath,
		node:                n,
		BlockAmountReserved: BlockAmountReserved,
	}
}

func NewAllPruner(db ethdb.Database) (*Pruner, error) {
	headBlock := rawdb.ReadHeadBlock(db)
	if headBlock == nil {
		return nil, errors.New("Failed to load head block")
	}
	return &Pruner{
		db: db,
	}, nil
}

func (p *Pruner) PruneAll(genesis *core.Genesis) error {
	return pruneAll(p.db, genesis)
}

func pruneAll(maindb ethdb.Database, g *core.Genesis) error {
	var (
		count  int
		size   common.StorageSize
		pstart = time.Now()
		logged = time.Now()
		batch  = maindb.NewBatch()
		iter   = maindb.NewIterator(nil, nil)
	)
	start := time.Now()
	for iter.Next() {
		key := iter.Key()
		if len(key) == common.HashLength {
			count += 1
			size += common.StorageSize(len(key) + len(iter.Value()))
			batch.Delete(key)

			var eta time.Duration // Realistically will never remain uninited
			if done := binary.BigEndian.Uint64(key[:8]); done > 0 {
				var (
					left  = math.MaxUint64 - binary.BigEndian.Uint64(key[:8])
					speed = done/uint64(time.Since(pstart)/time.Millisecond+1) + 1 // +1s to avoid division by zero
				)
				eta = time.Duration(left/speed) * time.Millisecond
			}
			if time.Since(logged) > 8*time.Second {
				log.Info("Pruning state data", "nodes", count, "size", size,
					"elapsed", common.PrettyDuration(time.Since(pstart)), "eta", common.PrettyDuration(eta))
				logged = time.Now()
			}
			// Recreate the iterator after every batch commit in order
			// to allow the underlying compactor to delete the entries.
			if batch.ValueSize() >= ethdb.IdealBatchSize {
				batch.Write()
				batch.Reset()

				iter.Release()
				iter = maindb.NewIterator(nil, key)
			}
		}
	}
	if batch.ValueSize() > 0 {
		batch.Write()
		batch.Reset()
	}
	iter.Release()
	log.Info("Pruned state data", "nodes", count, "size", size, "elapsed", common.PrettyDuration(time.Since(pstart)))

	// Start compactions, will remove the deleted data from the disk immediately.
	// Note for small pruning, the compaction is skipped.
	if count >= rangeCompactionThreshold {
		cstart := time.Now()
		for b := 0x00; b <= 0xf0; b += 0x10 {
			var (
				start = []byte{byte(b)}
				end   = []byte{byte(b + 0x10)}
			)
			if b == 0xf0 {
				end = nil
			}
			log.Info("Compacting database", "range", fmt.Sprintf("%#x-%#x", start, end), "elapsed", common.PrettyDuration(time.Since(cstart)))
			if err := maindb.Compact(start, end); err != nil {
				log.Error("Database compaction failed", "error", err)
				return err
			}
		}
		log.Info("Database compaction finished", "elapsed", common.PrettyDuration(time.Since(cstart)))
	}
	statedb, _ := state.New(common.Hash{}, state.NewDatabase(maindb), nil)
	for addr, account := range g.Alloc {
		statedb.AddBalance(addr, account.Balance)
		statedb.SetCode(addr, account.Code)
		statedb.SetNonce(addr, account.Nonce)
		for key, value := range account.Storage {
			statedb.SetState(addr, key, value)
		}
	}
	root := statedb.IntermediateRoot(false)
	statedb.Commit(0, nil)
	statedb.Database().TrieDB().Commit(root, true)
	log.Info("State pruning successful", "pruned", size, "elapsed", common.PrettyDuration(time.Since(start)))
	return nil
}

func prune(snaptree *snapshot.Tree, root common.Hash, maindb ethdb.Database, stateBloom *stateBloom, bloomPath string, middleStateRoots map[common.Hash]struct{}, start time.Time) error {
	// Delete all stale trie nodes in the disk. With the help of state bloom
	// the trie nodes(and codes) belong to the active state will be filtered
	// out. A very small part of stale tries will also be filtered because of
	// the false-positive rate of bloom filter. But the assumption is held here
	// that the false-positive is low enough(~0.05%). The probablity of the
	// dangling node is the state root is super low. So the dangling nodes in
	// theory will never ever be visited again.
	var (
		skipped, count int
		size           common.StorageSize
		pstart         = time.Now()
		logged         = time.Now()
		batch          = maindb.NewBatch()
		iter           = maindb.NewIterator(nil, nil)
	)
	for iter.Next() {
		key := iter.Key()

		// All state entries don't belong to specific state and genesis are deleted here
		// - trie node
		// - legacy contract code
		// - new-scheme contract code
		isCode, codeKey := rawdb.IsCodeKey(key)
		if len(key) == common.HashLength || isCode {
			checkKey := key
			if isCode {
				checkKey = codeKey
			}
			if _, exist := middleStateRoots[common.BytesToHash(checkKey)]; exist {
				log.Debug("Forcibly delete the middle state roots", "hash", common.BytesToHash(checkKey))
			} else {
				if stateBloom.Contain(checkKey) {
					skipped += 1
					continue
				}
			}
			count += 1
			size += common.StorageSize(len(key) + len(iter.Value()))
			batch.Delete(key)

			var eta time.Duration // Realistically will never remain uninited
			if done := binary.BigEndian.Uint64(key[:8]); done > 0 {
				var (
					left  = math.MaxUint64 - binary.BigEndian.Uint64(key[:8])
					speed = done/uint64(time.Since(pstart)/time.Millisecond+1) + 1 // +1s to avoid division by zero
				)
				eta = time.Duration(left/speed) * time.Millisecond
			}
			if time.Since(logged) > 8*time.Second {
				log.Info("Pruning state data", "nodes", count, "skipped", skipped, "size", size,
					"elapsed", common.PrettyDuration(time.Since(pstart)), "eta", common.PrettyDuration(eta))
				logged = time.Now()
			}
			// Recreate the iterator after every batch commit in order
			// to allow the underlying compactor to delete the entries.
			if batch.ValueSize() >= ethdb.IdealBatchSize {
				batch.Write()
				batch.Reset()

				iter.Release()
				iter = maindb.NewIterator(nil, key)
			}
		}
	}
	if batch.ValueSize() > 0 {
		batch.Write()
		batch.Reset()
	}
	iter.Release()
	log.Info("Pruned state data", "nodes", count, "size", size, "elapsed", common.PrettyDuration(time.Since(pstart)))

	// Pruning is done, now drop the "useless" layers from the snapshot.
	// Firstly, flushing the target layer into the disk. After that all
	// diff layers below the target will all be merged into the disk.
	if root != snaptree.DiskRoot() {
		if err := snaptree.Cap(root, 0); err != nil {
			return err
		}
	}
	// Secondly, flushing the snapshot journal into the disk. All diff
	// layers upon are dropped silently. Eventually the entire snapshot
	// tree is converted into a single disk layer with the pruning target
	// as the root.
	if _, err := snaptree.Journal(root); err != nil {
		return err
	}
	// Delete the state bloom, it marks the entire pruning procedure is
	// finished. If any crashes or manual exit happens before this,
	// `RecoverPruning` will pick it up in the next restarts to redo all
	// the things.
	os.RemoveAll(bloomPath)

	// Start compactions, will remove the deleted data from the disk immediately.
	// Note for small pruning, the compaction is skipped.
	if count >= rangeCompactionThreshold {
		cstart := time.Now()
		for b := 0x00; b <= 0xf0; b += 0x10 {
			var (
				start = []byte{byte(b)}
				end   = []byte{byte(b + 0x10)}
			)
			if b == 0xf0 {
				end = nil
			}
			log.Info("Compacting database", "range", fmt.Sprintf("%#x-%#x", start, end), "elapsed", common.PrettyDuration(time.Since(cstart)))
			if err := maindb.Compact(start, end); err != nil {
				log.Error("Database compaction failed", "error", err)
				return err
			}
		}
		log.Info("Database compaction finished", "elapsed", common.PrettyDuration(time.Since(cstart)))
	}
	log.Info("State pruning successful", "pruned", size, "elapsed", common.PrettyDuration(time.Since(start)))
	return nil
}

func (p *BlockPruner) backUpOldDb(name string, cache, handles int, namespace string, readonly, interrupt bool) error {
	// Open old db wrapper.
	chainDb, err := p.node.OpenDatabaseWithFreezer(name, cache, handles, p.oldAncientPath, namespace, readonly, true, interrupt, false)
	if err != nil {
		log.Error("Failed to open ancient database", "err=", err)
		return err
	}
	defer chainDb.Close()
	log.Info("chainDB opened successfully")

	// Get the number of items in old ancient db.
	itemsOfAncient, err := chainDb.ItemAmountInAncient()
	log.Info("the number of items in ancientDB is ", "itemsOfAncient", itemsOfAncient)

	// If we can't access the freezer or it's empty, abort.
	if err != nil || itemsOfAncient == 0 {
		log.Error("can't access the freezer or it's empty, abort")
		return errors.New("can't access the freezer or it's empty, abort")
	}

	// If the items in freezer is less than the block amount that we want to reserve, it is not enough, should stop.
	if itemsOfAncient < p.BlockAmountReserved {
		log.Error("the number of old blocks is not enough to reserve", "ancient items", itemsOfAncient, "the amount specified", p.BlockAmountReserved)
		return errors.New("the number of old blocks is not enough to reserve")
	} else if itemsOfAncient == p.BlockAmountReserved {
		log.Error("the number of old blocks is the same to be reserved", "ancient items", itemsOfAncient, "the amount specified", p.BlockAmountReserved)
		return errors.New("the number of old blocks is the same to be reserved")
	}

	var oldOffSet uint64
	if interrupt {
		// The interrupt scecario within this function is specific for old and new ancientDB exsisted concurrently,
		// should use last version of offset for oldAncientDB, because current offset is
		// actually of the new ancientDB_Backup, but what we want is the offset of ancientDB being backup.
		oldOffSet = rawdb.ReadOffSetOfLastAncientFreezer(chainDb)
	} else {
		// Using current version of ancientDB for oldOffSet because the db for backup is current version.
		oldOffSet = rawdb.ReadOffSetOfCurrentAncientFreezer(chainDb)
	}
	log.Info("the oldOffSet is ", "oldOffSet", oldOffSet)

	// Get the start BlockNumber for pruning.
	startBlockNumber := oldOffSet + itemsOfAncient - p.BlockAmountReserved
	log.Info("new offset/new startBlockNumber is ", "new offset", startBlockNumber)

	// Create new ancientdb backup and record the new and last version of offset in kvDB as well.
	// For every round, newoffset actually equals to the startBlockNumber in ancient backup db.
	frdbBack, err := rawdb.NewFreezerDb(chainDb, p.newAncientPath, namespace, readonly, startBlockNumber)
	if err != nil {
		log.Error("Failed to create ancient freezer backup", "err=", err)
		return err
	}
	defer frdbBack.Close()

	offsetBatch := chainDb.NewBatch()
	rawdb.WriteOffSetOfCurrentAncientFreezer(offsetBatch, startBlockNumber)
	rawdb.WriteOffSetOfLastAncientFreezer(offsetBatch, oldOffSet)
	if err := offsetBatch.Write(); err != nil {
		log.Crit("Failed to write offset into disk", "err", err)
	}

	// It's guaranteed that the old/new offsets are updated as well as the new ancientDB are created if this flock exist.
	lock, _, err := fileutil.Flock(filepath.Join(p.newAncientPath, "PRUNEFLOCKBACK"))
	if err != nil {
		log.Error("file lock error", "err", err)
		return err
	}

	log.Info("prune info", "old offset", oldOffSet, "number of items in ancientDB", itemsOfAncient, "amount to reserve", p.BlockAmountReserved)
	log.Info("new offset/new startBlockNumber recorded successfully ", "new offset", startBlockNumber)

	start := time.Now()
	// All ancient data after and including startBlockNumber should write into new ancientDB ancient_back.
	for blockNumber := startBlockNumber; blockNumber < itemsOfAncient+oldOffSet; blockNumber++ {
		blockHash := rawdb.ReadCanonicalHash(chainDb, blockNumber)
		block := rawdb.ReadBlock(chainDb, blockHash, blockNumber)
		receipts := rawdb.ReadRawReceipts(chainDb, blockHash, blockNumber)
		// Calculate the total difficulty of the block
		td := rawdb.ReadTd(chainDb, blockHash, blockNumber)
		if td == nil {
			return consensus.ErrUnknownAncestor
		}
		// Write into new ancient_back db.
		if _, err := rawdb.WriteAncientBlocks(frdbBack, []*types.Block{block}, []types.Receipts{receipts}, td); err != nil {
			log.Error("failed to write new ancient", "error", err)
			return err
		}
		// Print the log every 5s for better trace.
		if common.PrettyDuration(time.Since(start)) > common.PrettyDuration(5*time.Second) {
			log.Info("block backup process running successfully", "current blockNumber for backup", blockNumber)
			start = time.Now()
		}
	}
	lock.Release()
	log.Info("block back up done", "current start blockNumber in ancientDB", startBlockNumber)
	return nil
}

// Backup the ancient data for the old ancient db, i.e. the most recent 128 blocks in ancient db.
func (p *BlockPruner) BlockPruneBackUp(name string, cache, handles int, namespace string, readonly, interrupt bool) error {
	start := time.Now()

	if err := p.backUpOldDb(name, cache, handles, namespace, readonly, interrupt); err != nil {
		return err
	}

	log.Info("Block pruning BackUp successfully", "time duration since start is", common.PrettyDuration(time.Since(start)))
	return nil
}

func (p *BlockPruner) RecoverInterruption(name string, cache, handles int, namespace string, readonly bool) error {
	log.Info("RecoverInterruption for block prune")
	newExist, err := CheckFileExist(p.newAncientPath)
	if err != nil {
		log.Error("newAncientDb path error")
		return err
	}

	if newExist {
		log.Info("New ancientDB_backup existed in interruption scenario")
		flockOfAncientBack, err := CheckFileExist(filepath.Join(p.newAncientPath, "PRUNEFLOCKBACK"))
		if err != nil {
			log.Error("Failed to check flock of ancientDB_Back %v", err)
			return err
		}

		// Indicating both old and new ancientDB existed concurrently.
		// Delete directly for the new ancientdb to prune from start, e.g.: path ../chaindb/ancient_backup
		if err := os.RemoveAll(p.newAncientPath); err != nil {
			log.Error("Failed to remove old ancient directory %v", err)
			return err
		}
		if flockOfAncientBack {
			// Indicating the oldOffset/newOffset have already been updated.
			if err := p.BlockPruneBackUp(name, cache, handles, namespace, readonly, true); err != nil {
				log.Error("Failed to prune")
				return err
			}
		} else {
			// Indicating the flock did not exist and the new offset did not be updated, so just handle this case as usual.
			if err := p.BlockPruneBackUp(name, cache, handles, namespace, readonly, false); err != nil {
				log.Error("Failed to prune")
				return err
			}
		}

		if err := p.AncientDbReplacer(); err != nil {
			log.Error("Failed to replace ancientDB")
			return err
		}
	} else {
		log.Info("New ancientDB_backup did not exist in interruption scenario")
		// Indicating new ancientDB even did not be created, just prune starting at backup from startBlockNumber as usual,
		// in this case, the new offset have not been written into kvDB.
		if err := p.BlockPruneBackUp(name, cache, handles, namespace, readonly, false); err != nil {
			log.Error("Failed to prune")
			return err
		}
		if err := p.AncientDbReplacer(); err != nil {
			log.Error("Failed to replace ancientDB")
			return err
		}
	}

	return nil
}

func CheckFileExist(path string) (bool, error) {
	if _, err := os.Stat(path); err != nil {
		if os.IsNotExist(err) {
			// Indicating the file didn't exist.
			return false, nil
		}
		return true, err
	}
	return true, nil
}

func (p *BlockPruner) AncientDbReplacer() error {
	// Delete directly for the old ancientdb, e.g.: path ../chaindb/ancient
	if err := os.RemoveAll(p.oldAncientPath); err != nil {
		log.Error("Failed to remove old ancient directory %v", err)
		return err
	}

	// Rename the new ancientdb path same to the old
	if err := os.Rename(p.newAncientPath, p.oldAncientPath); err != nil {
		log.Error("Failed to rename new ancient directory")
		return err
	}
	return nil
}

// Prune deletes all historical state nodes except the nodes belong to the
// specified state version. If user doesn't specify the state version, use
// the bottom-most snapshot diff layer as the target.
func (p *Pruner) Prune(root common.Hash) error {
	// If the state bloom filter is already committed previously,
	// reuse it for pruning instead of generating a new one. It's
	// mandatory because a part of state may already be deleted,
	// the recovery procedure is necessary.
	_, stateBloomRoot, err := findBloomFilter(p.config.Datadir)
	if err != nil {
		return err
	}
	if stateBloomRoot != (common.Hash{}) {
		return RecoverPruning(p.config.Datadir, p.db, p.triesInMemory)
	}
	// If the target state root is not specified, use the HEAD-(n-1) as the
	// target. The reason for picking it is:
	// - in most of the normal cases, the related state is available
	// - the probability of this layer being reorg is very low
	var layers []snapshot.Snapshot
	if root == (common.Hash{}) {
		// Retrieve all snapshot layers from the current HEAD.
		// In theory there are n difflayers + 1 disk layer present,
		// so n diff layers are expected to be returned.
		layers = p.snaptree.Snapshots(p.chainHeader.Root, int(p.triesInMemory), true)
		if len(layers) != int(p.triesInMemory) {
			// Reject if the accumulated diff layers are less than n. It
			// means in most of normal cases, there is no associated state
			// with bottom-most diff layer.
			return fmt.Errorf("snapshot not old enough yet: need %d more blocks", int(p.triesInMemory)-len(layers))
		}
		// Use the bottom-most diff layer as the target
		root = layers[len(layers)-1].Root()
	}
	// Ensure the root is really present. The weak assumption
	// is the presence of root can indicate the presence of the
	// entire trie.
	if !rawdb.HasLegacyTrieNode(p.db, root) {
		// The special case is for clique based networks(goerli
		// and some other private networks), it's possible that two
		// consecutive blocks will have same root. In this case snapshot
		// difflayer won't be created. So HEAD-127 may not paired with
		// head-127 layer. Instead the paired layer is higher than the
		// bottom-most diff layer. Try to find the bottom-most snapshot
		// layer with state available.
		//
		// Note HEAD and HEAD-1 is ignored. Usually there is the associated
		// state available, but we don't want to use the topmost state
		// as the pruning target.
		var found bool
		for i := len(layers) - 2; i >= 2; i-- {
			if rawdb.HasLegacyTrieNode(p.db, layers[i].Root()) {
				root = layers[i].Root()
				found = true
				log.Info("Selecting middle-layer as the pruning target", "root", root, "depth", i)
				break
			}
		}
		if !found {
			if blob := rawdb.ReadLegacyTrieNode(p.db, p.snaptree.DiskRoot()); len(blob) != 0 {
				root = p.snaptree.DiskRoot()
				found = true
				log.Info("Selecting disk-layer as the pruning target", "root", root)
			}
		}
		if !found {
			if len(layers) > 0 {
				return errors.New("no snapshot paired state")
			}
			return fmt.Errorf("associated state[%x] is not present", root)
		}
	} else {
		if len(layers) > 0 {
			log.Info("Selecting bottom-most difflayer as the pruning target", "root", root, "height", p.chainHeader.Number.Uint64()-127)
		} else {
			log.Info("Selecting user-specified state as the pruning target", "root", root)
		}
	}
	// All the state roots of the middle layer should be forcibly pruned,
	// otherwise the dangling state will be left.
	middleRoots := make(map[common.Hash]struct{})
	for _, layer := range layers {
		if layer.Root() == root {
			break
		}
		middleRoots[layer.Root()] = struct{}{}
	}
	// Traverse the target state, re-construct the whole state trie and
	// commit to the given bloom filter.
	start := time.Now()
	if err := snapshot.GenerateTrie(p.snaptree, root, p.db, p.stateBloom); err != nil {
		return err
	}
	// Traverse the genesis, put all genesis state entries into the
	// bloom filter too.
	if err := extractGenesis(p.db, p.stateBloom); err != nil {
		return err
	}
	filterName := bloomFilterName(p.config.Datadir, root)

	log.Info("Writing state bloom to disk", "name", filterName)
	if err := p.stateBloom.Commit(filterName, filterName+stateBloomFileTempSuffix); err != nil {
		return err
	}
	log.Info("State bloom filter committed", "name", filterName)
	return prune(p.snaptree, root, p.db, p.stateBloom, filterName, middleRoots, start)
}

// RecoverPruning will resume the pruning procedure during the system restart.
// This function is used in this case: user tries to prune state data, but the
// system was interrupted midway because of crash or manual-kill. In this case
// if the bloom filter for filtering active state is already constructed, the
// pruning can be resumed. What's more if the bloom filter is constructed, the
// pruning **has to be resumed**. Otherwise a lot of dangling nodes may be left
// in the disk.
func RecoverPruning(datadir string, db ethdb.Database, triesInMemory uint64) error {
	stateBloomPath, stateBloomRoot, err := findBloomFilter(datadir)
	if err != nil {
		return err
	}
	if stateBloomPath == "" {
		return nil // nothing to recover
	}
	headBlock := rawdb.ReadHeadBlock(db)
	if headBlock == nil {
		return errors.New("failed to load head block")
	}
	// Initialize the snapshot tree in recovery mode to handle this special case:
	// - Users run the `prune-state` command multiple times
	// - Neither these `prune-state` running is finished(e.g. interrupted manually)
	// - The state bloom filter is already generated, a part of state is deleted,
	//   so that resuming the pruning here is mandatory
	// - The state HEAD is rewound already because of multiple incomplete `prune-state`
	// In this case, even the state HEAD is not exactly matched with snapshot, it
	// still feasible to recover the pruning correctly.
	snapconfig := snapshot.Config{
		CacheSize:  256,
		Recovery:   true,
		NoBuild:    true,
		AsyncBuild: false,
	}
	// Offline pruning is only supported in legacy hash based scheme.
	triedb := trie.NewDatabase(db, trie.HashDefaults)
<<<<<<< HEAD
	snaptree, err := snapshot.New(snapconfig, db, triedb, headBlock.Root(), int(triesInMemory), false)
=======
	snaptree, err := snapshot.New(snapconfig, db, triedb, headBlock.Root())
>>>>>>> 8f7eb9cc
	if err != nil {
		return err // The relevant snapshot(s) might not exist
	}
	stateBloom, err := NewStateBloomFromDisk(stateBloomPath)
	if err != nil {
		return err
	}
	log.Info("Loaded state bloom filter", "path", stateBloomPath)

	// All the state roots of the middle layers should be forcibly pruned,
	// otherwise the dangling state will be left.
	var (
		found       bool
		layers      = snaptree.Snapshots(headBlock.Root(), int(triesInMemory), true)
		middleRoots = make(map[common.Hash]struct{})
	)
	for _, layer := range layers {
		if layer.Root() == stateBloomRoot {
			found = true
			break
		}
		middleRoots[layer.Root()] = struct{}{}
	}
	if !found {
		log.Error("Pruning target state is not existent")
		return errors.New("non-existent target state")
	}
	return prune(snaptree, stateBloomRoot, db, stateBloom, stateBloomPath, middleRoots, time.Now())
}

// extractGenesis loads the genesis state and commits all the state entries
// into the given bloomfilter.
func extractGenesis(db ethdb.Database, stateBloom *stateBloom) error {
	genesisHash := rawdb.ReadCanonicalHash(db, 0)
	if genesisHash == (common.Hash{}) {
		return errors.New("missing genesis hash")
	}
	genesis := rawdb.ReadBlock(db, genesisHash, 0)
	if genesis == nil {
		return errors.New("missing genesis block")
	}
	t, err := trie.NewStateTrie(trie.StateTrieID(genesis.Root()), trie.NewDatabase(db, trie.HashDefaults))
	if err != nil {
		return err
	}
	accIter, err := t.NodeIterator(nil)
	if err != nil {
		return err
	}
	for accIter.Next(true) {
		hash := accIter.Hash()

		// Embedded nodes don't have hash.
		if hash != (common.Hash{}) {
			stateBloom.Put(hash.Bytes(), nil)
		}
		// If it's a leaf node, yes we are touching an account,
		// dig into the storage trie further.
		if accIter.Leaf() {
			var acc types.StateAccount
			if err := rlp.DecodeBytes(accIter.LeafBlob(), &acc); err != nil {
				return err
			}
			if acc.Root != types.EmptyRootHash {
				id := trie.StorageTrieID(genesis.Root(), common.BytesToHash(accIter.LeafKey()), acc.Root)
				storageTrie, err := trie.NewStateTrie(id, trie.NewDatabase(db, trie.HashDefaults))
				if err != nil {
					return err
				}
				storageIter, err := storageTrie.NodeIterator(nil)
				if err != nil {
					return err
				}
				for storageIter.Next(true) {
					hash := storageIter.Hash()
					if hash != (common.Hash{}) {
						stateBloom.Put(hash.Bytes(), nil)
					}
				}
				if storageIter.Error() != nil {
					return storageIter.Error()
				}
			}
			if !bytes.Equal(acc.CodeHash, types.EmptyCodeHash.Bytes()) {
				stateBloom.Put(acc.CodeHash, nil)
			}
		}
	}
	return accIter.Error()
}

func bloomFilterName(datadir string, hash common.Hash) string {
	return filepath.Join(datadir, fmt.Sprintf("%s.%s.%s", stateBloomFilePrefix, hash.Hex(), stateBloomFileSuffix))
}

func isBloomFilter(filename string) (bool, common.Hash) {
	filename = filepath.Base(filename)
	if strings.HasPrefix(filename, stateBloomFilePrefix) && strings.HasSuffix(filename, stateBloomFileSuffix) {
		return true, common.HexToHash(filename[len(stateBloomFilePrefix)+1 : len(filename)-len(stateBloomFileSuffix)-1])
	}
	return false, common.Hash{}
}

func findBloomFilter(datadir string) (string, common.Hash, error) {
	var (
		stateBloomPath string
		stateBloomRoot common.Hash
	)
	if err := filepath.Walk(datadir, func(path string, info os.FileInfo, err error) error {
		if info != nil && !info.IsDir() {
			ok, root := isBloomFilter(path)
			if ok {
				stateBloomPath = path
				stateBloomRoot = root
			}
		}
		return nil
	}); err != nil {
		return "", common.Hash{}, err
	}
	return stateBloomPath, stateBloomRoot, nil
}<|MERGE_RESOLUTION|>--- conflicted
+++ resolved
@@ -27,6 +27,7 @@
 	"strings"
 	"time"
 
+	"github.com/holiman/uint256"
 	"github.com/prometheus/tsdb/fileutil"
 
 	"github.com/ethereum/go-ethereum/common"
@@ -109,11 +110,7 @@
 		NoBuild:    true,
 		AsyncBuild: false,
 	}
-<<<<<<< HEAD
 	snaptree, err := snapshot.New(snapconfig, db, triedb, headBlock.Root(), int(triesInMemory), false)
-=======
-	snaptree, err := snapshot.New(snapconfig, db, triedb, headBlock.Root())
->>>>>>> 8f7eb9cc
 	if err != nil {
 		return nil, err // The relevant snapshot(s) might not exist
 	}
@@ -230,7 +227,7 @@
 	}
 	statedb, _ := state.New(common.Hash{}, state.NewDatabase(maindb), nil)
 	for addr, account := range g.Alloc {
-		statedb.AddBalance(addr, account.Balance)
+		statedb.AddBalance(addr, uint256.MustFromBig(account.Balance))
 		statedb.SetCode(addr, account.Code)
 		statedb.SetNonce(addr, account.Nonce)
 		for key, value := range account.Storage {
@@ -697,11 +694,7 @@
 	}
 	// Offline pruning is only supported in legacy hash based scheme.
 	triedb := trie.NewDatabase(db, trie.HashDefaults)
-<<<<<<< HEAD
 	snaptree, err := snapshot.New(snapconfig, db, triedb, headBlock.Root(), int(triesInMemory), false)
-=======
-	snaptree, err := snapshot.New(snapconfig, db, triedb, headBlock.Root())
->>>>>>> 8f7eb9cc
 	if err != nil {
 		return err // The relevant snapshot(s) might not exist
 	}
