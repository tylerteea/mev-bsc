--- conflicted
+++ resolved
@@ -337,13 +337,9 @@
 		if err != nil {
 			b.Fatalf("error opening database: %v", err)
 		}
-<<<<<<< HEAD
+		db = rawdb.NewDatabase(pdb)
+
 		chain, err := NewBlockChain(db, &cacheConfig, genesis, nil, ethash.NewFaker(), vm.Config{}, nil, nil)
-=======
-		db = rawdb.NewDatabase(pdb)
-
-		chain, err := NewBlockChain(db, &cacheConfig, genesis, nil, ethash.NewFaker(), vm.Config{}, nil)
->>>>>>> c64cf28f
 		if err != nil {
 			b.Fatalf("error creating chain: %v", err)
 		}
