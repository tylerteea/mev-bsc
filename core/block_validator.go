--- conflicted
+++ resolved
@@ -74,16 +74,11 @@
 	if v.bc.HasBlockAndState(block.Hash(), block.NumberU64()) {
 		return ErrKnownBlock
 	}
-<<<<<<< HEAD
 	if v.bc.isCachedBadBlock(block) {
 		return ErrKnownBadBlock
 	}
-	// Header validity is known at this point, check the uncles and transactions
-=======
-
 	// Header validity is known at this point. Here we verify that uncles, transactions
 	// and withdrawals given in the block body match the header.
->>>>>>> bed84606
 	header := block.Header()
 	if err := v.engine.VerifyUncles(v.bc, block); err != nil {
 		return err
@@ -91,12 +86,44 @@
 	if hash := types.CalcUncleHash(block.Uncles()); hash != header.UncleHash {
 		return fmt.Errorf("uncle root hash mismatch (header value %x, calculated %x)", header.UncleHash, hash)
 	}
-<<<<<<< HEAD
 
 	validateFuns := []func() error{
 		func() error {
 			if hash := types.DeriveSha(block.Transactions(), trie.NewStackTrie(nil)); hash != header.TxHash {
 				return fmt.Errorf("transaction root hash mismatch: have %x, want %x", hash, header.TxHash)
+			}
+			return nil
+		},
+		func() error {
+			// Withdrawals are present after the Shanghai fork.
+			if header.WithdrawalsHash != nil {
+				// Withdrawals list must be present in body after Shanghai.
+				if block.Withdrawals() == nil {
+					return errors.New("missing withdrawals in block body")
+				}
+				if hash := types.DeriveSha(block.Withdrawals(), trie.NewStackTrie(nil)); hash != *header.WithdrawalsHash {
+					return fmt.Errorf("withdrawals root hash mismatch (header value %x, calculated %x)", *header.WithdrawalsHash, hash)
+				}
+			} else if block.Withdrawals() != nil {
+				// Withdrawals are not allowed prior to shanghai fork
+				return errors.New("withdrawals present in block body")
+			}
+			// Blob transactions may be present after the Cancun fork.
+			var blobs int
+			for _, tx := range block.Transactions() {
+				// Count the number of blobs to validate against the header's blobGasUsed
+				blobs += len(tx.BlobHashes())
+				// The individual checks for blob validity (version-check + not empty)
+				// happens in the state_transition check.
+			}
+			if header.BlobGasUsed != nil {
+				if want := *header.BlobGasUsed / params.BlobTxBlobGasPerBlob; uint64(blobs) != want { // div because the header is surely good vs the body might be bloated
+					return fmt.Errorf("blob gas used mismatch (header %v, calculated %v)", *header.BlobGasUsed, blobs*params.BlobTxBlobGasPerBlob)
+				}
+			} else {
+				if blobs > 0 {
+					return errors.New("data blobs present in block body")
+				}
 			}
 			return nil
 		},
@@ -122,40 +149,6 @@
 		go func() {
 			validateRes <- tmpFunc()
 		}()
-=======
-	if hash := types.DeriveSha(block.Transactions(), trie.NewStackTrie(nil)); hash != header.TxHash {
-		return fmt.Errorf("transaction root hash mismatch (header value %x, calculated %x)", header.TxHash, hash)
-	}
-	// Withdrawals are present after the Shanghai fork.
-	if header.WithdrawalsHash != nil {
-		// Withdrawals list must be present in body after Shanghai.
-		if block.Withdrawals() == nil {
-			return errors.New("missing withdrawals in block body")
-		}
-		if hash := types.DeriveSha(block.Withdrawals(), trie.NewStackTrie(nil)); hash != *header.WithdrawalsHash {
-			return fmt.Errorf("withdrawals root hash mismatch (header value %x, calculated %x)", *header.WithdrawalsHash, hash)
-		}
-	} else if block.Withdrawals() != nil {
-		// Withdrawals are not allowed prior to Shanghai fork
-		return errors.New("withdrawals present in block body")
-	}
-	// Blob transactions may be present after the Cancun fork.
-	var blobs int
-	for _, tx := range block.Transactions() {
-		// Count the number of blobs to validate against the header's blobGasUsed
-		blobs += len(tx.BlobHashes())
-		// The individual checks for blob validity (version-check + not empty)
-		// happens in the state_transition check.
-	}
-	if header.BlobGasUsed != nil {
-		if want := *header.BlobGasUsed / params.BlobTxBlobGasPerBlob; uint64(blobs) != want { // div because the header is surely good vs the body might be bloated
-			return fmt.Errorf("blob gas used mismatch (header %v, calculated %v)", *header.BlobGasUsed, blobs*params.BlobTxBlobGasPerBlob)
-		}
-	} else {
-		if blobs > 0 {
-			return errors.New("data blobs present in block body")
-		}
->>>>>>> bed84606
 	}
 	for i := 0; i < len(validateFuns); i++ {
 		r := <-validateRes
@@ -203,24 +196,17 @@
 	} else {
 		validateFuns = append(validateFuns, func() error {
 			if root := statedb.IntermediateRoot(v.config.IsEIP158(header.Number)); header.Root != root {
-				return fmt.Errorf("invalid merkle root (remote: %x local: %x)", header.Root, root)
+				return fmt.Errorf("invalid merkle root (remote: %x local: %x) dberr: %w", header.Root, root, statedb.Error())
 			}
 			return nil
 		})
 	}
-<<<<<<< HEAD
 	validateRes := make(chan error, len(validateFuns))
 	for _, f := range validateFuns {
 		tmpFunc := f
 		go func() {
 			validateRes <- tmpFunc()
 		}()
-=======
-	// Validate the state root against the received state root and throw
-	// an error if they don't match.
-	if root := statedb.IntermediateRoot(v.config.IsEIP158(header.Number)); header.Root != root {
-		return fmt.Errorf("invalid merkle root (remote: %x local: %x) dberr: %w", header.Root, root, statedb.Error())
->>>>>>> bed84606
 	}
 
 	var err error
