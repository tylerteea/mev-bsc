// Copyright 2014 The go-ethereum Authors
// This file is part of the go-ethereum library.
//
// The go-ethereum library is free software: you can redistribute it and/or modify
// it under the terms of the GNU Lesser General Public License as published by
// the Free Software Foundation, either version 3 of the License, or
// (at your option) any later version.
//
// The go-ethereum library is distributed in the hope that it will be useful,
// but WITHOUT ANY WARRANTY; without even the implied warranty of
// MERCHANTABILITY or FITNESS FOR A PARTICULAR PURPOSE. See the
// GNU Lesser General Public License for more details.
//
// You should have received a copy of the GNU Lesser General Public License
// along with the go-ethereum library. If not, see <http://www.gnu.org/licenses/>.

// Package p2p implements the Ethereum p2p network protocols.
package p2p

import (
	"bytes"
	"cmp"
	"crypto/ecdsa"
	"encoding/hex"
	"errors"
	"fmt"
	"net"
<<<<<<< HEAD
	"regexp"
=======
	"net/netip"
	"slices"
>>>>>>> f3c696fa
	"sync"
	"sync/atomic"
	"time"

	"github.com/ethereum/go-ethereum/common"
	"github.com/ethereum/go-ethereum/common/gopool"
	"github.com/ethereum/go-ethereum/common/mclock"
	"github.com/ethereum/go-ethereum/core/forkid"
	"github.com/ethereum/go-ethereum/crypto"
	"github.com/ethereum/go-ethereum/event"
	"github.com/ethereum/go-ethereum/log"
	"github.com/ethereum/go-ethereum/p2p/discover"
	"github.com/ethereum/go-ethereum/p2p/enode"
	"github.com/ethereum/go-ethereum/p2p/enr"
	"github.com/ethereum/go-ethereum/p2p/nat"
	"github.com/ethereum/go-ethereum/p2p/netutil"
<<<<<<< HEAD
	"github.com/ethereum/go-ethereum/rlp"
	"golang.org/x/exp/slices"
=======
>>>>>>> f3c696fa
)

const (
	defaultDialTimeout = 15 * time.Second

	// This is the fairness knob for the discovery mixer. When looking for peers, we'll
	// wait this long for a single source of candidates before moving on and trying other
	// sources.
	discmixTimeout = 5 * time.Second

	// Connectivity defaults.
	defaultMaxPendingPeers = 50
	defaultDialRatio       = 3

	// This time limits inbound connection attempts per source IP.
	inboundThrottleTime = 30 * time.Second

	// Maximum time allowed for reading a complete message.
	// This is effectively the amount of time a connection can be idle.
	frameReadTimeout = 30 * time.Second

	// Maximum amount of time allowed for writing a complete message.
	frameWriteTimeout = 20 * time.Second
)

var (
	errServerStopped       = errors.New("server stopped")
	errEncHandshakeError   = errors.New("rlpx enc error")
	errProtoHandshakeError = errors.New("rlpx proto error")

	// magicEnodeID is a special enode ID that can be used to disconnect all peers
	// enode://1dd9d65c4552b5eb43d5ad55a2ee3f56c6cbc1c64a5c8d659f51fcd51bace24351232b8d7821617d2b29b54b81cdefb9b3e9c37d7fd5f63270bcc9e1a6f6a439
	magicEnodeID = enode.ID{52, 49, 195, 147, 158, 30, 226, 166, 52, 94, 151, 106, 130, 52, 249, 135, 1, 82, 214, 72, 121, 243, 11, 194, 114, 160, 116, 246, 133, 158, 117, 232}
)

// Config holds Server options.
type Config struct {
	// This field must be set to a valid secp256k1 private key.
	PrivateKey *ecdsa.PrivateKey `toml:"-"`

	// MaxPeers is the maximum number of peers that can be
	// connected. It must be greater than zero.
	MaxPeers int

	// MaxPeersPerIP is the maximum number of peers that can be
	// connected from a single IP. It must be greater than zero.
	MaxPeersPerIP int `toml:",omitempty"`

	// MaxPendingPeers is the maximum number of peers that can be pending in the
	// handshake phase, counted separately for inbound and outbound connections.
	// Zero defaults to preset values.
	MaxPendingPeers int `toml:",omitempty"`

	// DialRatio controls the ratio of inbound to dialed connections.
	// Example: a DialRatio of 2 allows 1/2 of connections to be dialed.
	// Setting DialRatio to zero defaults it to 3.
	DialRatio int `toml:",omitempty"`

	// NoDiscovery can be used to disable the peer discovery mechanism.
	// Disabling is useful for protocol debugging (manual topology).
	NoDiscovery bool

	// DiscoveryV4 specifies whether V4 discovery should be started.
	DiscoveryV4 bool `toml:",omitempty"`

	// DiscoveryV5 specifies whether the new topic-discovery based V5 discovery
	// protocol should be started or not.
	DiscoveryV5 bool `toml:",omitempty"`

	// Name sets the node name of this server.
	Name string `toml:"-"`

	// BootstrapNodes are used to establish connectivity
	// with the rest of the network.
	BootstrapNodes []*enode.Node

	// BootstrapNodesV5 are used to establish connectivity
	// with the rest of the network using the V5 discovery
	// protocol.
	BootstrapNodesV5 []*enode.Node `toml:",omitempty"`

	// Static nodes are used as pre-configured connections which are always
	// maintained and re-connected on disconnects.
	StaticNodes []*enode.Node

	// Verify nodes are used as pre-configured connections which are always
	// maintained and re-connected on disconnects.
	VerifyNodes []*enode.Node

	// Trusted nodes are used as pre-configured connections which are always
	// allowed to connect, even above the peer limit.
	TrustedNodes []*enode.Node

	// Connectivity can be restricted to certain IP networks.
	// If this option is set to a non-nil value, only hosts which match one of the
	// IP networks contained in the list are considered.
	NetRestrict *netutil.Netlist `toml:",omitempty"`

	// NodeDatabase is the path to the database containing the previously seen
	// live nodes in the network.
	NodeDatabase string `toml:",omitempty"`

	// Protocols should contain the protocols supported
	// by the server. Matching protocols are launched for
	// each peer.
	Protocols []Protocol `toml:"-" json:"-"`

	// If ListenAddr is set to a non-nil address, the server
	// will listen for incoming connections.
	//
	// If the port is zero, the operating system will pick a port. The
	// ListenAddr field will be updated with the actual address when
	// the server is started.
	ListenAddr string

	// If DiscAddr is set to a non-nil value, the server will use ListenAddr
	// for TCP and DiscAddr for the UDP discovery protocol.
	DiscAddr string

	// If set to a non-nil value, the given NAT port mapper
	// is used to make the listening port available to the
	// Internet.
	NAT nat.Interface `toml:",omitempty"`

	// If Dialer is set to a non-nil value, the given Dialer
	// is used to dial outbound peer connections.
	Dialer NodeDialer `toml:"-"`

	// If NoDial is true, the server will not dial any peers, except for pre-configured static nodes.
	NoDial bool `toml:",omitempty"`

	// If EnableMsgEvents is set then the server will emit PeerEvents
	// whenever a message is sent to or received from a peer
	EnableMsgEvents bool

	// Logger is a custom logger to use with the p2p.Server.
	Logger log.Logger `toml:",omitempty"`

	PeerFilterPatterns []string

	clock mclock.Clock
}

// Server manages all peer connections.
type Server struct {
	// Config fields may not be modified while the server is running.
	Config

	// Hooks for testing. These are useful because we can inhibit
	// the whole protocol stack.
	newTransport func(net.Conn, *ecdsa.PublicKey) transport
	newPeerHook  func(*Peer)
	listenFunc   func(network, addr string) (net.Listener, error)

	lock    sync.Mutex // protects running
	running bool

	listener     net.Listener
	ourHandshake *protoHandshake
	loopWG       sync.WaitGroup // loop, listenLoop
	peerFeed     event.Feed
	log          log.Logger

	nodedb    *enode.DB
	localnode *enode.LocalNode
	discv4    *discover.UDPv4
	discv5    *discover.UDPv5
	discmix   *enode.FairMix
	dialsched *dialScheduler

	forkFilter     forkid.Filter
	peerNameFilter []*regexp.Regexp

	// This is read by the NAT port mapping loop.
	portMappingRegister chan *portMapping

	// Channels into the run loop.
	quit                    chan struct{}
	addtrusted              chan *enode.Node
	removetrusted           chan *enode.Node
	peerOp                  chan peerOpFunc
	peerOpDone              chan struct{}
	delpeer                 chan peerDrop
	checkpointPostHandshake chan *conn
	checkpointAddPeer       chan *conn

	// State of run loop and listenLoop.
	inboundHistory     expHeap
	disconnectEnodeSet map[enode.ID]struct{}
}

type peerOpFunc func(map[enode.ID]*Peer)

type peerDrop struct {
	*Peer
	err       error
	requested bool // true if signaled by the peer
}

type connFlag int32

const (
	dynDialedConn connFlag = 1 << iota
	staticDialedConn
	inboundConn
	trustedConn
	verifyConn
)

// conn wraps a network connection with information gathered
// during the two handshakes.
type conn struct {
	fd net.Conn
	transport
	node  *enode.Node
	flags connFlag
	cont  chan error // The run loop uses cont to signal errors to SetupConn.
	caps  []Cap      // valid after the protocol handshake
	name  string     // valid after the protocol handshake
}

type transport interface {
	// The two handshakes.
	doEncHandshake(prv *ecdsa.PrivateKey) (*ecdsa.PublicKey, error)
	doProtoHandshake(our *protoHandshake) (*protoHandshake, error)
	// The MsgReadWriter can only be used after the encryption
	// handshake has completed. The code uses conn.id to track this
	// by setting it to a non-nil value after the encryption handshake.
	MsgReadWriter
	// transports must provide Close because we use MsgPipe in some of
	// the tests. Closing the actual network connection doesn't do
	// anything in those tests because MsgPipe doesn't use it.
	close(err error)
}

func (c *conn) String() string {
	s := c.flags.String()
	if (c.node.ID() != enode.ID{}) {
		s += " " + c.node.ID().String()
	}
	s += " " + c.fd.RemoteAddr().String()
	return s
}

func (f connFlag) String() string {
	s := ""
	if f&trustedConn != 0 {
		s += "-trusted"
	}
	if f&dynDialedConn != 0 {
		s += "-dyndial"
	}
	if f&staticDialedConn != 0 {
		s += "-staticdial"
	}
	if f&inboundConn != 0 {
		s += "-inbound"
	}
	if f&verifyConn != 0 {
		s += "-verify"
	}
	if s != "" {
		s = s[1:]
	}
	return s
}

func (c *conn) is(f connFlag) bool {
	flags := connFlag(atomic.LoadInt32((*int32)(&c.flags)))
	return flags&f != 0
}

func (c *conn) set(f connFlag, val bool) {
	for {
		oldFlags := connFlag(atomic.LoadInt32((*int32)(&c.flags)))
		flags := oldFlags
		if val {
			flags |= f
		} else {
			flags &= ^f
		}
		if atomic.CompareAndSwapInt32((*int32)(&c.flags), int32(oldFlags), int32(flags)) {
			return
		}
	}
}

// LocalNode returns the local node record.
func (srv *Server) LocalNode() *enode.LocalNode {
	return srv.localnode
}

// Peers returns all connected peers.
func (srv *Server) Peers() []*Peer {
	var ps []*Peer
	srv.doPeerOp(func(peers map[enode.ID]*Peer) {
		for _, p := range peers {
			ps = append(ps, p)
		}
	})
	return ps
}

// PeerCount returns the number of connected peers.
func (srv *Server) PeerCount() int {
	var count int
	srv.doPeerOp(func(ps map[enode.ID]*Peer) {
		count = len(ps)
	})
	return count
}

// AddPeer adds the given node to the static node set. When there is room in the peer set,
// the server will connect to the node. If the connection fails for any reason, the server
// will attempt to reconnect the peer.
func (srv *Server) AddPeer(node *enode.Node) {
	srv.dialsched.addStatic(node)
}

// RemovePeer removes a node from the static node set. It also disconnects from the given
// node if it is currently connected as a peer.
//
// This method blocks until all protocols have exited and the peer is removed. Do not use
// RemovePeer in protocol implementations, call Disconnect on the Peer instead.
func (srv *Server) RemovePeer(node *enode.Node) {
	var (
		ch  chan *PeerEvent
		sub event.Subscription
	)

	// Disconnect the peer on the main loop.
	srv.doPeerOp(func(peers map[enode.ID]*Peer) {
		// Special case: sending a disconnect request with a hardcoded enode ID will reset the disconnect enode set
		if node.ID() == magicEnodeID {
			srv.disconnectEnodeSet = make(map[enode.ID]struct{})
			srv.log.Debug("Reset disconnect enode set")
			return
		}

		srv.dialsched.removeStatic(node)
		if peer := peers[node.ID()]; peer != nil {
			ch = make(chan *PeerEvent, 1)
			sub = srv.peerFeed.Subscribe(ch)
			peer.Disconnect(DiscRequested)
		}
	})
	// Wait for the peer connection to end.
	if ch != nil {
		defer sub.Unsubscribe()
		for ev := range ch {
			if ev.Peer == node.ID() && ev.Type == PeerEventTypeDrop {
				return
			}
		}
	}
}

// AddTrustedPeer adds the given node to a reserved trusted list which allows the
// node to always connect, even if the slot are full.
func (srv *Server) AddTrustedPeer(node *enode.Node) {
	select {
	case srv.addtrusted <- node:
	case <-srv.quit:
	}
}

// RemoveTrustedPeer removes the given node from the trusted peer set.
func (srv *Server) RemoveTrustedPeer(node *enode.Node) {
	select {
	case srv.removetrusted <- node:
	case <-srv.quit:
	}
}

// SubscribeEvents subscribes the given channel to peer events
func (srv *Server) SubscribeEvents(ch chan *PeerEvent) event.Subscription {
	return srv.peerFeed.Subscribe(ch)
}

// Self returns the local node's endpoint information.
func (srv *Server) Self() *enode.Node {
	srv.lock.Lock()
	ln := srv.localnode
	srv.lock.Unlock()

	if ln == nil {
		return enode.NewV4(&srv.PrivateKey.PublicKey, net.ParseIP("0.0.0.0"), 0, 0)
	}
	return ln.Node()
}

// DiscoveryV4 returns the discovery v4 instance, if configured.
func (srv *Server) DiscoveryV4() *discover.UDPv4 {
	return srv.discv4
}

// DiscoveryV5 returns the discovery v5 instance, if configured.
func (srv *Server) DiscoveryV5() *discover.UDPv5 {
	return srv.discv5
}

// Stop terminates the server and all active peer connections.
// It blocks until all active connections have been closed.
func (srv *Server) Stop() {
	srv.lock.Lock()
	if !srv.running {
		srv.lock.Unlock()
		return
	}
	srv.running = false
	if srv.listener != nil {
		// this unblocks listener Accept
		srv.listener.Close()
	}
	close(srv.quit)
	srv.lock.Unlock()

	stopChan := make(chan struct{})
	go func() {
		srv.loopWG.Wait()
		close(stopChan)
	}()

	select {
	case <-stopChan:
	case <-time.After(defaultDialTimeout): // we should use defaultDialTimeout as we can dial just before the shutdown
		srv.log.Warn("stop p2p server timeout, forcing stop")
	}
}

// sharedUDPConn implements a shared connection. Write sends messages to the underlying connection while read returns
// messages that were found unprocessable and sent to the unhandled channel by the primary listener.
type sharedUDPConn struct {
	*net.UDPConn
	unhandled chan discover.ReadPacket
}

// ReadFromUDPAddrPort implements discover.UDPConn
func (s *sharedUDPConn) ReadFromUDPAddrPort(b []byte) (n int, addr netip.AddrPort, err error) {
	packet, ok := <-s.unhandled
	if !ok {
		return 0, netip.AddrPort{}, errors.New("connection was closed")
	}
	l := len(packet.Data)
	if l > len(b) {
		l = len(b)
	}
	copy(b[:l], packet.Data[:l])
	return l, packet.Addr, nil
}

// Close implements discover.UDPConn
func (s *sharedUDPConn) Close() error {
	return nil
}

// Start starts running the server.
// Servers can not be re-used after stopping.
func (srv *Server) Start() (err error) {
	srv.lock.Lock()
	defer srv.lock.Unlock()
	if srv.running {
		return errors.New("server already running")
	}
	srv.running = true
	srv.log = srv.Logger
	if srv.log == nil {
		srv.log = log.Root()
	}
	if srv.clock == nil {
		srv.clock = mclock.System{}
	}
	if srv.NoDial && srv.ListenAddr == "" {
		srv.log.Warn("P2P server will be useless, neither dialing nor listening")
	}

	// static fields
	if srv.PrivateKey == nil {
		return errors.New("Server.PrivateKey must be set to a non-nil key")
	}
	if srv.newTransport == nil {
		srv.newTransport = newRLPX
	}
	if srv.listenFunc == nil {
		srv.listenFunc = net.Listen
	}
	srv.quit = make(chan struct{})
	srv.delpeer = make(chan peerDrop)
	srv.checkpointPostHandshake = make(chan *conn)
	srv.checkpointAddPeer = make(chan *conn)
	srv.addtrusted = make(chan *enode.Node)
	srv.removetrusted = make(chan *enode.Node)
	srv.peerOp = make(chan peerOpFunc)
	srv.peerOpDone = make(chan struct{})
	srv.disconnectEnodeSet = make(map[enode.ID]struct{})

	if err := srv.setupLocalNode(); err != nil {
		return err
	}
	srv.setupPortMapping()

	if srv.ListenAddr != "" {
		if err := srv.setupListening(); err != nil {
			return err
		}
	}
	if err := srv.setupDiscovery(); err != nil {
		return err
	}
	srv.setupDialScheduler()

	if srv.PeerFilterPatterns != nil {
		pat, err := compilePeerFilterPatterns(srv.PeerFilterPatterns)
		if err != nil {
			log.Error("Failed to compile peer filter patterns", "err", err)
			pat = nil
		}
		srv.peerNameFilter = pat
	}

	srv.loopWG.Add(1)
	go srv.run()
	return nil
}

func (srv *Server) setupLocalNode() error {
	// Create the devp2p handshake.
	pubkey := crypto.FromECDSAPub(&srv.PrivateKey.PublicKey)
	srv.ourHandshake = &protoHandshake{Version: baseProtocolVersion, Name: srv.Name, ID: pubkey[1:]}
	for _, p := range srv.Protocols {
		srv.ourHandshake.Caps = append(srv.ourHandshake.Caps, p.cap())
	}
	slices.SortFunc(srv.ourHandshake.Caps, Cap.Cmp)

	// Create the local node.
	db, err := enode.OpenDB(srv.NodeDatabase)
	if err != nil {
		return err
	}
	srv.nodedb = db
	srv.localnode = enode.NewLocalNode(db, srv.PrivateKey)
	srv.localnode.SetFallbackIP(net.IP{127, 0, 0, 1})
	// TODO: check conflicts
	for _, p := range srv.Protocols {
		for _, e := range p.Attributes {
			srv.localnode.Set(e)
		}
	}
	return nil
}

func (srv *Server) setupDiscovery() error {
	srv.discmix = enode.NewFairMix(discmixTimeout)

	// Don't listen on UDP endpoint if DHT is disabled.
	if srv.NoDiscovery {
		return nil
	}
	conn, err := srv.setupUDPListening()
	if err != nil {
		return err
	}

	// ENR filter function
	f := func(r *enr.Record) bool {
		if srv.forkFilter == nil {
			return true
		}
		var eth struct {
			ForkID forkid.ID
			Tail   []rlp.RawValue `rlp:"tail"`
		}
		if r.Load(enr.WithEntry("eth", &eth)) != nil {
			return true
		}
		return srv.forkFilter(eth.ForkID) == nil
	}

	var (
		sconn     discover.UDPConn = conn
		unhandled chan discover.ReadPacket
	)
	// If both versions of discovery are running, setup a shared
	// connection, so v5 can read unhandled messages from v4.
	if srv.Config.DiscoveryV4 && srv.Config.DiscoveryV5 {
		unhandled = make(chan discover.ReadPacket, 100)
		sconn = &sharedUDPConn{conn, unhandled}
	}

	// Start discovery services.
	if srv.Config.DiscoveryV4 {
		cfg := discover.Config{
			PrivateKey:     srv.PrivateKey,
			NetRestrict:    srv.NetRestrict,
			Bootnodes:      srv.BootstrapNodes,
			Unhandled:      unhandled,
			Log:            srv.log,
			FilterFunction: f,
		}
		ntab, err := discover.ListenV4(conn, srv.localnode, cfg)
		if err != nil {
			return err
		}
		srv.discv4 = ntab
		srv.discmix.AddSource(ntab.RandomNodes())
	}
	if srv.Config.DiscoveryV5 {
		cfg := discover.Config{
			PrivateKey:     srv.PrivateKey,
			NetRestrict:    srv.NetRestrict,
			Bootnodes:      srv.BootstrapNodesV5,
			Log:            srv.log,
			FilterFunction: f,
		}
		srv.discv5, err = discover.ListenV5(sconn, srv.localnode, cfg)
		if err != nil {
			return err
		}
	}

	// Add protocol-specific discovery sources.
	added := make(map[string]bool)
	for _, proto := range srv.Protocols {
		if proto.DialCandidates != nil && !added[proto.Name] {
			srv.discmix.AddSource(proto.DialCandidates)
			added[proto.Name] = true
		}
	}
	return nil
}

func (srv *Server) setupDialScheduler() {
	config := dialConfig{
		self:           srv.localnode.ID(),
		maxDialPeers:   srv.maxDialedConns(),
		maxActiveDials: srv.MaxPendingPeers,
		log:            srv.Logger,
		netRestrict:    srv.NetRestrict,
		dialer:         srv.Dialer,
		clock:          srv.clock,
	}
	if srv.discv4 != nil {
		config.resolver = srv.discv4
	}
	if config.dialer == nil {
		config.dialer = tcpDialer{&net.Dialer{Timeout: defaultDialTimeout}}
	}
	srv.dialsched = newDialScheduler(config, srv.discmix, srv.SetupConn)
	for _, n := range srv.StaticNodes {
		srv.dialsched.addStatic(n)
	}
	for _, n := range srv.VerifyNodes {
		srv.dialsched.addStatic(n)
	}
}

func (srv *Server) maxInboundConns() int {
	return srv.MaxPeers - srv.maxDialedConns()
}

func (srv *Server) SetFilter(f forkid.Filter) {
	srv.forkFilter = f
}

func (srv *Server) maxDialedConns() (limit int) {
	if srv.NoDial {
		return len(srv.StaticNodes) + len(srv.VerifyNodes)
	}
	if srv.MaxPeers == 0 {
		return 0
	}
	if srv.DialRatio == 0 {
		limit = srv.MaxPeers / defaultDialRatio
	} else {
		limit = srv.MaxPeers / srv.DialRatio
	}
	if limit == 0 {
		limit = 1
	}
	return limit
}

func (srv *Server) setupListening() error {
	// Launch the listener.
	listener, err := srv.listenFunc("tcp", srv.ListenAddr)
	if err != nil {
		return err
	}
	srv.listener = listener
	srv.ListenAddr = listener.Addr().String()

	// Update the local node record and map the TCP listening port if NAT is configured.
	tcp, isTCP := listener.Addr().(*net.TCPAddr)
	if isTCP {
		srv.localnode.Set(enr.TCP(tcp.Port))
		if !tcp.IP.IsLoopback() && !tcp.IP.IsPrivate() {
			srv.portMappingRegister <- &portMapping{
				protocol: "TCP",
				name:     "ethereum p2p",
				port:     tcp.Port,
			}
		}
	}

	srv.loopWG.Add(1)
	go srv.listenLoop()
	return nil
}

func (srv *Server) setupUDPListening() (*net.UDPConn, error) {
	listenAddr := srv.ListenAddr

	// Use an alternate listening address for UDP if
	// a custom discovery address is configured.
	if srv.DiscAddr != "" {
		listenAddr = srv.DiscAddr
	}
	addr, err := net.ResolveUDPAddr("udp", listenAddr)
	if err != nil {
		return nil, err
	}
	conn, err := net.ListenUDP("udp", addr)
	if err != nil {
		return nil, err
	}
	laddr := conn.LocalAddr().(*net.UDPAddr)
	srv.localnode.SetFallbackUDP(laddr.Port)
	srv.log.Debug("UDP listener up", "addr", laddr)
	if !laddr.IP.IsLoopback() && !laddr.IP.IsPrivate() {
		srv.portMappingRegister <- &portMapping{
			protocol: "UDP",
			name:     "ethereum peer discovery",
			port:     laddr.Port,
		}
	}

	return conn, nil
}

// doPeerOp runs fn on the main loop.
func (srv *Server) doPeerOp(fn peerOpFunc) {
	select {
	case srv.peerOp <- fn:
		<-srv.peerOpDone
	case <-srv.quit:
	}
}

// run is the main loop of the server.
func (srv *Server) run() {
	srv.log.Info("Started P2P networking", "self", srv.localnode.Node().URLv4())
	defer srv.loopWG.Done()
	defer srv.nodedb.Close()
	defer srv.discmix.Close()
	defer srv.dialsched.stop()

	var (
		peers        = make(map[enode.ID]*Peer)
		inboundCount = 0
		trusted      = make(map[enode.ID]bool, len(srv.TrustedNodes))
	)
	// Put trusted nodes into a map to speed up checks.
	// Trusted peers are loaded on startup or added via AddTrustedPeer RPC.
	for _, n := range srv.TrustedNodes {
		trusted[n.ID()] = true
	}

running:
	for {
		select {
		case <-srv.quit:
			// The server was stopped. Run the cleanup logic.
			break running

		case n := <-srv.addtrusted:
			// This channel is used by AddTrustedPeer to add a node
			// to the trusted node set.
			srv.log.Trace("Adding trusted node", "node", n)
			trusted[n.ID()] = true
			if p, ok := peers[n.ID()]; ok {
				p.rw.set(trustedConn, true)
			}

		case n := <-srv.removetrusted:
			// This channel is used by RemoveTrustedPeer to remove a node
			// from the trusted node set.
			srv.log.Trace("Removing trusted node", "node", n)
			delete(trusted, n.ID())
			if p, ok := peers[n.ID()]; ok {
				p.rw.set(trustedConn, false)
			}

		case op := <-srv.peerOp:
			// This channel is used by Peers and PeerCount.
			op(peers)
			srv.peerOpDone <- struct{}{}

		case c := <-srv.checkpointPostHandshake:
			// A connection has passed the encryption handshake so
			// the remote identity is known (but hasn't been verified yet).
			if trusted[c.node.ID()] {
				// Ensure that the trusted flag is set before checking against MaxPeers.
				c.flags |= trustedConn
			}
			// TODO: track in-progress inbound node IDs (pre-Peer) to avoid dialing them.
			c.cont <- srv.postHandshakeChecks(peers, inboundCount, c)

		case c := <-srv.checkpointAddPeer:
			// At this point the connection is past the protocol handshake.
			// Its capabilities are known and the remote identity is verified.
			err := srv.addPeerChecks(peers, inboundCount, c)
			if err == nil {
				// The handshakes are done and it passed all checks.
				p := srv.launchPeer(c)
				peers[c.node.ID()] = p
				srv.log.Debug("Adding p2p peer", "peercount", len(peers), "id", p.ID(), "conn", c.flags, "addr", p.RemoteAddr(), "name", p.Name())
				srv.dialsched.peerAdded(c)
				if p.Inbound() {
					inboundCount++
					serveSuccessMeter.Mark(1)
					activeInboundPeerGauge.Inc(1)
				} else {
					dialSuccessMeter.Mark(1)
					activeOutboundPeerGauge.Inc(1)
				}
				activePeerGauge.Inc(1)
			}
			c.cont <- err

		case pd := <-srv.delpeer:
			// A peer disconnected.
			d := common.PrettyDuration(mclock.Now() - pd.created)
			if !pd.requested && pd.err == DiscRequested {
				srv.disconnectEnodeSet[pd.ID()] = struct{}{}
			}
			delete(peers, pd.ID())
			srv.log.Debug("Removing p2p peer", "peercount", len(peers), "id", pd.ID(), "duration", d, "req", pd.requested, "err", pd.err)
			srv.dialsched.peerRemoved(pd.rw)
			if pd.Inbound() {
				inboundCount--
				activeInboundPeerGauge.Dec(1)
			} else {
				activeOutboundPeerGauge.Dec(1)
			}
			activePeerGauge.Dec(1)
		}
	}

	srv.log.Trace("P2P networking is spinning down")

	// Terminate discovery. If there is a running lookup it will terminate soon.
	if srv.discv4 != nil {
		srv.discv4.Close()
	}
	if srv.discv5 != nil {
		srv.discv5.Close()
	}
	// Disconnect all peers.
	for _, p := range peers {
		p.Disconnect(DiscQuitting)
	}
	// Wait for peers to shut down. Pending connections and tasks are
	// not handled here and will terminate soon-ish because srv.quit
	// is closed.
	for len(peers) > 0 {
		p := <-srv.delpeer
		p.log.Trace("<-delpeer (spindown)")
		delete(peers, p.ID())
	}
}

func (srv *Server) postHandshakeChecks(peers map[enode.ID]*Peer, inboundCount int, c *conn) error {
	switch {
	case !c.is(trustedConn) && len(peers) >= srv.MaxPeers:
		return DiscTooManyPeers
	case !c.is(trustedConn) && c.is(inboundConn) && inboundCount >= srv.maxInboundConns():
		return DiscTooManyPeers
	case peers[c.node.ID()] != nil:
		return DiscAlreadyConnected
	case c.node.ID() == srv.localnode.ID():
		return DiscSelf
	default:
		return nil
	}
}

func (srv *Server) addPeerChecks(peers map[enode.ID]*Peer, inboundCount int, c *conn) error {
	// Drop connections with no matching protocols.
	if len(srv.Protocols) > 0 && countMatchingProtocols(srv.Protocols, c.caps) == 0 {
		return DiscUselessPeer
	}

	if _, ok := srv.disconnectEnodeSet[c.node.ID()]; ok {
		return errors.New("explicitly disconnected peer previously")
	}

	if srv.peerNameFilter != nil {
		for _, re := range srv.peerNameFilter {
			if re.MatchString(c.name) {
				return errors.New("peer name matches filter")
			}
		}
	}

	// Repeat the post-handshake checks because the
	// peer set might have changed since those checks were performed.
	return srv.postHandshakeChecks(peers, inboundCount, c)
}

// listenLoop runs in its own goroutine and accepts
// inbound connections.
func (srv *Server) listenLoop() {
	srv.log.Debug("TCP listener up", "addr", srv.listener.Addr())

	// The slots channel limits accepts of new connections.
	tokens := defaultMaxPendingPeers
	if srv.MaxPendingPeers > 0 {
		tokens = srv.MaxPendingPeers
	}
	slots := make(chan struct{}, tokens)
	for i := 0; i < tokens; i++ {
		slots <- struct{}{}
	}

	// Wait for slots to be returned on exit. This ensures all connection goroutines
	// are down before listenLoop returns.
	defer srv.loopWG.Done()
	defer func() {
		for i := 0; i < cap(slots); i++ {
			<-slots
		}
	}()

	for {
		// Wait for a free slot before accepting.
		<-slots

		var (
			fd      net.Conn
			err     error
			lastLog time.Time
		)
		for {
			fd, err = srv.listener.Accept()
			if netutil.IsTemporaryError(err) {
				if time.Since(lastLog) > 1*time.Second {
					srv.log.Debug("Temporary read error", "err", err)
					lastLog = time.Now()
				}
				time.Sleep(time.Millisecond * 200)
				continue
			} else if err != nil {
				srv.log.Debug("Read error", "err", err)
				slots <- struct{}{}
				return
			}
			break
		}

		remoteIP := netutil.AddrAddr(fd.RemoteAddr())
		if err := srv.checkInboundConn(remoteIP); err != nil {
			srv.log.Debug("Rejected inbound connection", "addr", fd.RemoteAddr(), "err", err)
			fd.Close()
			slots <- struct{}{}
			continue
		}
		if remoteIP.IsValid() {
			fd = newMeteredConn(fd)
			serveMeter.Mark(1)
			srv.log.Trace("Accepted connection", "addr", fd.RemoteAddr())
		}
		gopool.Submit(func() {
			srv.SetupConn(fd, inboundConn, nil)
			slots <- struct{}{}
		})
	}
}

func (srv *Server) checkInboundConn(remoteIP netip.Addr) error {
	if !remoteIP.IsValid() {
		// This case happens for internal test connections without remote address.
		return nil
	}

	// Reject connections that do not match NetRestrict.
	if srv.NetRestrict != nil && !srv.NetRestrict.ContainsAddr(remoteIP) {
		return errors.New("not in netrestrict list")
	}
	// Reject Internet peers that try too often.
	now := srv.clock.Now()
	srv.inboundHistory.expire(now, nil)
	if !netutil.AddrIsLAN(remoteIP) && srv.inboundHistory.contains(remoteIP.String()) {
		return errors.New("too many attempts")
	}
	srv.inboundHistory.add(remoteIP.String(), now.Add(inboundThrottleTime))
	return nil
}

// SetupConn runs the handshakes and attempts to add the connection
// as a peer. It returns when the connection has been added as a peer
// or the handshakes have failed.
func (srv *Server) SetupConn(fd net.Conn, flags connFlag, dialDest *enode.Node) error {
	// If dialDest is verify node, set verifyConn flags.
	for _, n := range srv.VerifyNodes {
		if dialDest.ID() == n.ID() {
			flags |= verifyConn
		}
	}

	c := &conn{fd: fd, flags: flags, cont: make(chan error)}
	if dialDest == nil {
		c.transport = srv.newTransport(fd, nil)
	} else {
		c.transport = srv.newTransport(fd, dialDest.Pubkey())
	}

	err := srv.setupConn(c, dialDest)
	if err != nil {
		if !c.is(inboundConn) {
			markDialError(err)
		} else {
			markServeError(err)
		}
		c.close(err)
	}
	return err
}

func (srv *Server) setupConn(c *conn, dialDest *enode.Node) error {
	// Prevent leftover pending conns from entering the handshake.
	srv.lock.Lock()
	running := srv.running
	srv.lock.Unlock()
	if !running {
		return errServerStopped
	}

	// If dialing, figure out the remote public key.
	if dialDest != nil {
		dialPubkey := new(ecdsa.PublicKey)
		if err := dialDest.Load((*enode.Secp256k1)(dialPubkey)); err != nil {
			err = fmt.Errorf("%w: dial destination doesn't have a secp256k1 public key", errEncHandshakeError)
			srv.log.Trace("Setting up connection failed", "addr", c.fd.RemoteAddr(), "conn", c.flags, "err", err)
			return err
		}
	}

	// Run the RLPx handshake.
	remotePubkey, err := c.doEncHandshake(srv.PrivateKey)
	if err != nil {
		srv.log.Trace("Failed RLPx handshake", "addr", c.fd.RemoteAddr(), "conn", c.flags, "err", err)
		return fmt.Errorf("%w: %v", errEncHandshakeError, err)
	}
	if dialDest != nil {
		c.node = dialDest
	} else {
		c.node = nodeFromConn(remotePubkey, c.fd)
	}
	clog := srv.log.New("id", c.node.ID(), "addr", c.fd.RemoteAddr(), "conn", c.flags)
	err = srv.checkpoint(c, srv.checkpointPostHandshake)
	if err != nil {
		clog.Trace("Rejected peer", "err", err)
		return err
	}

	// Run the capability negotiation handshake.
	phs, err := c.doProtoHandshake(srv.ourHandshake)
	if err != nil {
		clog.Trace("Failed p2p handshake", "err", err)
		return fmt.Errorf("%w: %v", errProtoHandshakeError, err)
	}
	if id := c.node.ID(); !bytes.Equal(crypto.Keccak256(phs.ID), id[:]) {
		clog.Trace("Wrong devp2p handshake identity", "phsid", hex.EncodeToString(phs.ID))
		return DiscUnexpectedIdentity
	}
	c.caps, c.name = phs.Caps, phs.Name
	err = srv.checkpoint(c, srv.checkpointAddPeer)
	if err != nil {
		clog.Trace("Rejected peer", "err", err)
		return err
	}

	return nil
}

func nodeFromConn(pubkey *ecdsa.PublicKey, conn net.Conn) *enode.Node {
	var ip net.IP
	var port int
	if tcp, ok := conn.RemoteAddr().(*net.TCPAddr); ok {
		ip = tcp.IP
		port = tcp.Port
	}
	return enode.NewV4(pubkey, ip, port, port)
}

// checkpoint sends the conn to run, which performs the
// post-handshake checks for the stage (posthandshake, addpeer).
func (srv *Server) checkpoint(c *conn, stage chan<- *conn) error {
	select {
	case stage <- c:
	case <-srv.quit:
		return errServerStopped
	}
	return <-c.cont
}

func (srv *Server) launchPeer(c *conn) *Peer {
	p := newPeer(srv.log, c, srv.Protocols)
	if srv.EnableMsgEvents {
		// If message events are enabled, pass the peerFeed
		// to the peer.
		p.events = &srv.peerFeed
	}
	gopool.Submit(func() {
		srv.runPeer(p)
	})
	return p
}

// runPeer runs in its own goroutine for each peer.
func (srv *Server) runPeer(p *Peer) {
	if srv.newPeerHook != nil {
		srv.newPeerHook(p)
	}
	srv.peerFeed.Send(&PeerEvent{
		Type:          PeerEventTypeAdd,
		Peer:          p.ID(),
		RemoteAddress: p.RemoteAddr().String(),
		LocalAddress:  p.LocalAddr().String(),
	})

	// Run the per-peer main loop.
	remoteRequested, err := p.run()

	// Announce disconnect on the main loop to update the peer set.
	// The main loop waits for existing peers to be sent on srv.delpeer
	// before returning, so this send should not select on srv.quit.
	srv.delpeer <- peerDrop{p, err, remoteRequested}

	// Broadcast peer drop to external subscribers. This needs to be
	// after the send to delpeer so subscribers have a consistent view of
	// the peer set (i.e. Server.Peers() doesn't include the peer when the
	// event is received).
	srv.peerFeed.Send(&PeerEvent{
		Type:          PeerEventTypeDrop,
		Peer:          p.ID(),
		Error:         err.Error(),
		RemoteAddress: p.RemoteAddr().String(),
		LocalAddress:  p.LocalAddr().String(),
	})
}

// NodeInfo represents a short summary of the information known about the host.
type NodeInfo struct {
	ID    string `json:"id"`    // Unique node identifier (also the encryption key)
	Name  string `json:"name"`  // Name of the node, including client type, version, OS, custom data
	Enode string `json:"enode"` // Enode URL for adding this peer from remote peers
	ENR   string `json:"enr"`   // Ethereum Node Record
	IP    string `json:"ip"`    // IP address of the node
	Ports struct {
		Discovery int `json:"discovery"` // UDP listening port for discovery protocol
		Listener  int `json:"listener"`  // TCP listening port for RLPx
	} `json:"ports"`
	ListenAddr string                 `json:"listenAddr"`
	Protocols  map[string]interface{} `json:"protocols"`
}

// NodeInfo gathers and returns a collection of metadata known about the host.
func (srv *Server) NodeInfo() *NodeInfo {
	// Gather and assemble the generic node infos
	node := srv.Self()
	info := &NodeInfo{
		Name:       srv.Name,
		Enode:      node.URLv4(),
		ID:         node.ID().String(),
		IP:         node.IPAddr().String(),
		ListenAddr: srv.ListenAddr,
		Protocols:  make(map[string]interface{}),
	}
	info.Ports.Discovery = node.UDP()
	info.Ports.Listener = node.TCP()
	info.ENR = node.String()

	// Gather all the running protocol infos (only once per protocol type)
	for _, proto := range srv.Protocols {
		if _, ok := info.Protocols[proto.Name]; !ok {
			nodeInfo := interface{}("unknown")
			if query := proto.NodeInfo; query != nil {
				nodeInfo = proto.NodeInfo()
			}
			info.Protocols[proto.Name] = nodeInfo
		}
	}
	return info
}

// PeersInfo returns an array of metadata objects describing connected peers.
func (srv *Server) PeersInfo() []*PeerInfo {
	// Gather all the generic and sub-protocol specific infos
	infos := make([]*PeerInfo, 0, srv.PeerCount())
	for _, peer := range srv.Peers() {
		if peer != nil {
			infos = append(infos, peer.Info())
		}
	}
	// Sort the result array alphabetically by node identifier
	slices.SortFunc(infos, func(a, b *PeerInfo) int {
		return cmp.Compare(a.ID, b.ID)
	})

	return infos
}

func compilePeerFilterPatterns(pat []string) ([]*regexp.Regexp, error) {
	var filters []*regexp.Regexp
	for _, filter := range pat {
		r, err := regexp.Compile(filter)
		if err != nil {
			return nil, err
		}
		filters = append(filters, r)
	}
	return filters, nil
}<|MERGE_RESOLUTION|>--- conflicted
+++ resolved
@@ -25,12 +25,9 @@
 	"errors"
 	"fmt"
 	"net"
-<<<<<<< HEAD
+	"net/netip"
 	"regexp"
-=======
-	"net/netip"
 	"slices"
->>>>>>> f3c696fa
 	"sync"
 	"sync/atomic"
 	"time"
@@ -47,11 +44,7 @@
 	"github.com/ethereum/go-ethereum/p2p/enr"
 	"github.com/ethereum/go-ethereum/p2p/nat"
 	"github.com/ethereum/go-ethereum/p2p/netutil"
-<<<<<<< HEAD
 	"github.com/ethereum/go-ethereum/rlp"
-	"golang.org/x/exp/slices"
-=======
->>>>>>> f3c696fa
 )
 
 const (
