// Copyright 2014 The go-ethereum Authors
// This file is part of the go-ethereum library.
//
// The go-ethereum library is free software: you can redistribute it and/or modify
// it under the terms of the GNU Lesser General Public License as published by
// the Free Software Foundation, either version 3 of the License, or
// (at your option) any later version.
//
// The go-ethereum library is distributed in the hope that it will be useful,
// but WITHOUT ANY WARRANTY; without even the implied warranty of
// MERCHANTABILITY or FITNESS FOR A PARTICULAR PURPOSE. See the
// GNU Lesser General Public License for more details.
//
// You should have received a copy of the GNU Lesser General Public License
// along with the go-ethereum library. If not, see <http://www.gnu.org/licenses/>.

// Package p2p implements the Ethereum p2p network protocols.
package p2p

import (
	"bytes"
	"cmp"
	"crypto/ecdsa"
	"encoding/hex"
	"errors"
	"fmt"
	"net"
	"net/netip"
	"regexp"
	"slices"
	"sync"
	"sync/atomic"
	"time"

	"github.com/ethereum/go-ethereum/common"
	"github.com/ethereum/go-ethereum/common/gopool"
	"github.com/ethereum/go-ethereum/common/mclock"
	"github.com/ethereum/go-ethereum/core/forkid"
	"github.com/ethereum/go-ethereum/crypto"
	"github.com/ethereum/go-ethereum/event"
	"github.com/ethereum/go-ethereum/log"
	"github.com/ethereum/go-ethereum/p2p/discover"
	"github.com/ethereum/go-ethereum/p2p/enode"
	"github.com/ethereum/go-ethereum/p2p/enr"
	"github.com/ethereum/go-ethereum/p2p/netutil"
	"github.com/ethereum/go-ethereum/rlp"
)

const (
	defaultDialTimeout = 15 * time.Second

	// This is the fairness knob for the discovery mixer. When looking for peers, we'll
	// wait this long for a single source of candidates before moving on and trying other
	// sources.
	discmixTimeout = 5 * time.Second

	// Connectivity defaults.
	defaultMaxPendingPeers = 50
	defaultDialRatio       = 3

	// This time limits inbound connection attempts per source IP.
	inboundThrottleTime = 30 * time.Second

	// Maximum time allowed for reading a complete message.
	// This is effectively the amount of time a connection can be idle.
	frameReadTimeout = 30 * time.Second

	// Maximum amount of time allowed for writing a complete message.
	frameWriteTimeout = 20 * time.Second
)

var (
	errServerStopped       = errors.New("server stopped")
	errEncHandshakeError   = errors.New("rlpx enc error")
	errProtoHandshakeError = errors.New("rlpx proto error")

	// magicEnodeID is a special enode ID that can be used to disconnect all peers
	// enode://1dd9d65c4552b5eb43d5ad55a2ee3f56c6cbc1c64a5c8d659f51fcd51bace24351232b8d7821617d2b29b54b81cdefb9b3e9c37d7fd5f63270bcc9e1a6f6a439
	magicEnodeID = enode.ID{52, 49, 195, 147, 158, 30, 226, 166, 52, 94, 151, 106, 130, 52, 249, 135, 1, 82, 214, 72, 121, 243, 11, 194, 114, 160, 116, 246, 133, 158, 117, 232}
)

<<<<<<< HEAD
// Config holds Server options.
type Config struct {
	// This field must be set to a valid secp256k1 private key.
	PrivateKey *ecdsa.PrivateKey `toml:"-"`

	// MaxPeers is the maximum number of peers that can be
	// connected. It must be greater than zero.
	MaxPeers int

	// MaxPeersPerIP is the maximum number of peers that can be
	// connected from a single IP. It must be greater than zero.
	MaxPeersPerIP int `toml:",omitempty"`

	// MaxPendingPeers is the maximum number of peers that can be pending in the
	// handshake phase, counted separately for inbound and outbound connections.
	// Zero defaults to preset values.
	MaxPendingPeers int `toml:",omitempty"`

	// DialRatio controls the ratio of inbound to dialed connections.
	// Example: a DialRatio of 2 allows 1/2 of connections to be dialed.
	// Setting DialRatio to zero defaults it to 3.
	DialRatio int `toml:",omitempty"`

	// NoDiscovery can be used to disable the peer discovery mechanism.
	// Disabling is useful for protocol debugging (manual topology).
	NoDiscovery bool

	// DiscoveryV4 specifies whether V4 discovery should be started.
	DiscoveryV4 bool `toml:",omitempty"`

	// DiscoveryV5 specifies whether the new topic-discovery based V5 discovery
	// protocol should be started or not.
	DiscoveryV5 bool `toml:",omitempty"`

	// Name sets the node name of this server.
	Name string `toml:"-"`

	// BootstrapNodes are used to establish connectivity
	// with the rest of the network.
	BootstrapNodes []*enode.Node

	// BootstrapNodesV5 are used to establish connectivity
	// with the rest of the network using the V5 discovery
	// protocol.
	BootstrapNodesV5 []*enode.Node `toml:",omitempty"`

	// Static nodes are used as pre-configured connections which are always
	// maintained and re-connected on disconnects.
	StaticNodes []*enode.Node

	// Verify nodes are used as pre-configured connections which are always
	// maintained and re-connected on disconnects.
	VerifyNodes []*enode.Node

	// Trusted nodes are used as pre-configured connections which are always
	// allowed to connect, even above the peer limit.
	TrustedNodes []*enode.Node

	// Connectivity can be restricted to certain IP networks.
	// If this option is set to a non-nil value, only hosts which match one of the
	// IP networks contained in the list are considered.
	NetRestrict *netutil.Netlist `toml:",omitempty"`

	// NodeDatabase is the path to the database containing the previously seen
	// live nodes in the network.
	NodeDatabase string `toml:",omitempty"`

	// Protocols should contain the protocols supported
	// by the server. Matching protocols are launched for
	// each peer.
	Protocols []Protocol `toml:"-" json:"-"`

	// If ListenAddr is set to a non-nil address, the server
	// will listen for incoming connections.
	//
	// If the port is zero, the operating system will pick a port. The
	// ListenAddr field will be updated with the actual address when
	// the server is started.
	ListenAddr string

	// If DiscAddr is set to a non-nil value, the server will use ListenAddr
	// for TCP and DiscAddr for the UDP discovery protocol.
	DiscAddr string

	// If set to a non-nil value, the given NAT port mapper
	// is used to make the listening port available to the
	// Internet.
	NAT nat.Interface `toml:",omitempty"`

	// If Dialer is set to a non-nil value, the given Dialer
	// is used to dial outbound peer connections.
	Dialer NodeDialer `toml:"-"`

	// If NoDial is true, the server will not dial any peers, except for pre-configured static nodes.
	NoDial bool `toml:",omitempty"`

	// If EnableMsgEvents is set then the server will emit PeerEvents
	// whenever a message is sent to or received from a peer
	EnableMsgEvents bool

	// Logger is a custom logger to use with the p2p.Server.
	Logger log.Logger `toml:",omitempty"`

	PeerFilterPatterns []string

	clock mclock.Clock
}

=======
>>>>>>> c4ad459b
// Server manages all peer connections.
type Server struct {
	// Config fields may not be modified while the server is running.
	Config

	// Hooks for testing. These are useful because we can inhibit
	// the whole protocol stack.
	newTransport func(net.Conn, *ecdsa.PublicKey) transport
	newPeerHook  func(*Peer)
	listenFunc   func(network, addr string) (net.Listener, error)

	lock    sync.Mutex // protects running
	running bool

	listener     net.Listener
	ourHandshake *protoHandshake
	loopWG       sync.WaitGroup // loop, listenLoop
	peerFeed     event.Feed
	log          log.Logger

	nodedb    *enode.DB
	localnode *enode.LocalNode
	discv4    *discover.UDPv4
	discv5    *discover.UDPv5
	discmix   *enode.FairMix
	dialsched *dialScheduler

	forkFilter     forkid.Filter
	peerNameFilter []*regexp.Regexp

	// This is read by the NAT port mapping loop.
	portMappingRegister chan *portMapping

	// Channels into the run loop.
	quit                    chan struct{}
	addtrusted              chan *enode.Node
	removetrusted           chan *enode.Node
	peerOp                  chan peerOpFunc
	peerOpDone              chan struct{}
	delpeer                 chan peerDrop
	checkpointPostHandshake chan *conn
	checkpointAddPeer       chan *conn

	// State of run loop and listenLoop.
	inboundHistory     expHeap
	disconnectEnodeSet map[enode.ID]struct{}
}

type peerOpFunc func(map[enode.ID]*Peer)

type peerDrop struct {
	*Peer
	err       error
	requested bool // true if signaled by the peer
}

type connFlag int32

const (
	dynDialedConn connFlag = 1 << iota
	staticDialedConn
	inboundConn
	trustedConn
	verifyConn
)

// conn wraps a network connection with information gathered
// during the two handshakes.
type conn struct {
	fd net.Conn
	transport
	node  *enode.Node
	flags connFlag
	cont  chan error // The run loop uses cont to signal errors to SetupConn.
	caps  []Cap      // valid after the protocol handshake
	name  string     // valid after the protocol handshake
}

type transport interface {
	// The two handshakes.
	doEncHandshake(prv *ecdsa.PrivateKey) (*ecdsa.PublicKey, error)
	doProtoHandshake(our *protoHandshake) (*protoHandshake, error)
	// The MsgReadWriter can only be used after the encryption
	// handshake has completed. The code uses conn.id to track this
	// by setting it to a non-nil value after the encryption handshake.
	MsgReadWriter
	// transports must provide Close because we use MsgPipe in some of
	// the tests. Closing the actual network connection doesn't do
	// anything in those tests because MsgPipe doesn't use it.
	close(err error)
}

func (c *conn) String() string {
	s := c.flags.String()
	if (c.node.ID() != enode.ID{}) {
		s += " " + c.node.ID().String()
	}
	s += " " + c.fd.RemoteAddr().String()
	return s
}

func (f connFlag) String() string {
	s := ""
	if f&trustedConn != 0 {
		s += "-trusted"
	}
	if f&dynDialedConn != 0 {
		s += "-dyndial"
	}
	if f&staticDialedConn != 0 {
		s += "-staticdial"
	}
	if f&inboundConn != 0 {
		s += "-inbound"
	}
	if f&verifyConn != 0 {
		s += "-verify"
	}
	if s != "" {
		s = s[1:]
	}
	return s
}

func (c *conn) is(f connFlag) bool {
	flags := connFlag(atomic.LoadInt32((*int32)(&c.flags)))
	return flags&f != 0
}

func (c *conn) set(f connFlag, val bool) {
	for {
		oldFlags := connFlag(atomic.LoadInt32((*int32)(&c.flags)))
		flags := oldFlags
		if val {
			flags |= f
		} else {
			flags &= ^f
		}
		if atomic.CompareAndSwapInt32((*int32)(&c.flags), int32(oldFlags), int32(flags)) {
			return
		}
	}
}

// LocalNode returns the local node record.
func (srv *Server) LocalNode() *enode.LocalNode {
	return srv.localnode
}

// Peers returns all connected peers.
func (srv *Server) Peers() []*Peer {
	var ps []*Peer
	srv.doPeerOp(func(peers map[enode.ID]*Peer) {
		for _, p := range peers {
			ps = append(ps, p)
		}
	})
	return ps
}

// PeerCount returns the number of connected peers.
func (srv *Server) PeerCount() int {
	var count int
	srv.doPeerOp(func(ps map[enode.ID]*Peer) {
		count = len(ps)
	})
	return count
}

// AddPeer adds the given node to the static node set. When there is room in the peer set,
// the server will connect to the node. If the connection fails for any reason, the server
// will attempt to reconnect the peer.
func (srv *Server) AddPeer(node *enode.Node) {
	srv.dialsched.addStatic(node)
}

// RemovePeer removes a node from the static node set. It also disconnects from the given
// node if it is currently connected as a peer.
//
// This method blocks until all protocols have exited and the peer is removed. Do not use
// RemovePeer in protocol implementations, call Disconnect on the Peer instead.
func (srv *Server) RemovePeer(node *enode.Node) {
	var (
		ch  chan *PeerEvent
		sub event.Subscription
	)

	// Disconnect the peer on the main loop.
	srv.doPeerOp(func(peers map[enode.ID]*Peer) {
		// Special case: sending a disconnect request with a hardcoded enode ID will reset the disconnect enode set
		if node.ID() == magicEnodeID {
			srv.disconnectEnodeSet = make(map[enode.ID]struct{})
			srv.log.Debug("Reset disconnect enode set")
			return
		}

		srv.dialsched.removeStatic(node)
		if peer := peers[node.ID()]; peer != nil {
			ch = make(chan *PeerEvent, 1)
			sub = srv.peerFeed.Subscribe(ch)
			peer.Disconnect(DiscRequested)
		}
	})
	// Wait for the peer connection to end.
	if ch != nil {
		defer sub.Unsubscribe()
		for ev := range ch {
			if ev.Peer == node.ID() && ev.Type == PeerEventTypeDrop {
				return
			}
		}
	}
}

// AddTrustedPeer adds the given node to a reserved trusted list which allows the
// node to always connect, even if the slot are full.
func (srv *Server) AddTrustedPeer(node *enode.Node) {
	select {
	case srv.addtrusted <- node:
	case <-srv.quit:
	}
}

// RemoveTrustedPeer removes the given node from the trusted peer set.
func (srv *Server) RemoveTrustedPeer(node *enode.Node) {
	select {
	case srv.removetrusted <- node:
	case <-srv.quit:
	}
}

// SubscribeEvents subscribes the given channel to peer events
func (srv *Server) SubscribeEvents(ch chan *PeerEvent) event.Subscription {
	return srv.peerFeed.Subscribe(ch)
}

// Self returns the local node's endpoint information.
func (srv *Server) Self() *enode.Node {
	srv.lock.Lock()
	ln := srv.localnode
	srv.lock.Unlock()

	if ln == nil {
		return enode.NewV4(&srv.PrivateKey.PublicKey, net.ParseIP("0.0.0.0"), 0, 0)
	}
	return ln.Node()
}

// DiscoveryV4 returns the discovery v4 instance, if configured.
func (srv *Server) DiscoveryV4() *discover.UDPv4 {
	return srv.discv4
}

// DiscoveryV5 returns the discovery v5 instance, if configured.
func (srv *Server) DiscoveryV5() *discover.UDPv5 {
	return srv.discv5
}

// Stop terminates the server and all active peer connections.
// It blocks until all active connections have been closed.
func (srv *Server) Stop() {
	srv.lock.Lock()
	if !srv.running {
		srv.lock.Unlock()
		return
	}
	srv.running = false
	if srv.listener != nil {
		// this unblocks listener Accept
		srv.listener.Close()
	}
	close(srv.quit)
	srv.lock.Unlock()

	stopChan := make(chan struct{})
	go func() {
		srv.loopWG.Wait()
		close(stopChan)
	}()

	select {
	case <-stopChan:
	case <-time.After(defaultDialTimeout): // we should use defaultDialTimeout as we can dial just before the shutdown
		srv.log.Warn("stop p2p server timeout, forcing stop")
	}
}

// sharedUDPConn implements a shared connection. Write sends messages to the underlying connection while read returns
// messages that were found unprocessable and sent to the unhandled channel by the primary listener.
type sharedUDPConn struct {
	*net.UDPConn
	unhandled chan discover.ReadPacket
}

// ReadFromUDPAddrPort implements discover.UDPConn
func (s *sharedUDPConn) ReadFromUDPAddrPort(b []byte) (n int, addr netip.AddrPort, err error) {
	packet, ok := <-s.unhandled
	if !ok {
		return 0, netip.AddrPort{}, errors.New("connection was closed")
	}
	l := len(packet.Data)
	if l > len(b) {
		l = len(b)
	}
	copy(b[:l], packet.Data[:l])
	return l, packet.Addr, nil
}

// Close implements discover.UDPConn
func (s *sharedUDPConn) Close() error {
	return nil
}

// Start starts running the server.
// Servers can not be re-used after stopping.
func (srv *Server) Start() (err error) {
	srv.lock.Lock()
	defer srv.lock.Unlock()
	if srv.running {
		return errors.New("server already running")
	}
	srv.running = true
	srv.log = srv.Logger
	if srv.log == nil {
		srv.log = log.Root()
	}
	if srv.clock == nil {
		srv.clock = mclock.System{}
	}
	if srv.NoDial && srv.ListenAddr == "" {
		srv.log.Warn("P2P server will be useless, neither dialing nor listening")
	}

	// static fields
	if srv.PrivateKey == nil {
		return errors.New("Server.PrivateKey must be set to a non-nil key")
	}
	if srv.newTransport == nil {
		srv.newTransport = newRLPX
	}
	if srv.listenFunc == nil {
		srv.listenFunc = net.Listen
	}
	srv.quit = make(chan struct{})
	srv.delpeer = make(chan peerDrop)
	srv.checkpointPostHandshake = make(chan *conn)
	srv.checkpointAddPeer = make(chan *conn)
	srv.addtrusted = make(chan *enode.Node)
	srv.removetrusted = make(chan *enode.Node)
	srv.peerOp = make(chan peerOpFunc)
	srv.peerOpDone = make(chan struct{})
	srv.disconnectEnodeSet = make(map[enode.ID]struct{})

	if err := srv.setupLocalNode(); err != nil {
		return err
	}
	srv.setupPortMapping()

	if srv.ListenAddr != "" {
		if err := srv.setupListening(); err != nil {
			return err
		}
	}
	if err := srv.setupDiscovery(); err != nil {
		return err
	}
	srv.setupDialScheduler()

	if srv.PeerFilterPatterns != nil {
		pat, err := compilePeerFilterPatterns(srv.PeerFilterPatterns)
		if err != nil {
			log.Error("Failed to compile peer filter patterns", "err", err)
			pat = nil
		}
		srv.peerNameFilter = pat
	}

	srv.loopWG.Add(1)
	go srv.run()
	return nil
}

func (srv *Server) setupLocalNode() error {
	// Create the devp2p handshake.
	pubkey := crypto.FromECDSAPub(&srv.PrivateKey.PublicKey)
	srv.ourHandshake = &protoHandshake{Version: baseProtocolVersion, Name: srv.Name, ID: pubkey[1:]}
	for _, p := range srv.Protocols {
		srv.ourHandshake.Caps = append(srv.ourHandshake.Caps, p.cap())
	}
	slices.SortFunc(srv.ourHandshake.Caps, Cap.Cmp)

	// Create the local node.
	db, err := enode.OpenDB(srv.NodeDatabase)
	if err != nil {
		return err
	}
	srv.nodedb = db
	srv.localnode = enode.NewLocalNode(db, srv.PrivateKey)
	srv.localnode.SetFallbackIP(net.IP{127, 0, 0, 1})
	// TODO: check conflicts
	for _, p := range srv.Protocols {
		for _, e := range p.Attributes {
			srv.localnode.Set(e)
		}
	}
	return nil
}

func (srv *Server) setupDiscovery() error {
	srv.discmix = enode.NewFairMix(discmixTimeout)

	// Don't listen on UDP endpoint if DHT is disabled.
	if srv.NoDiscovery {
		return nil
	}
	conn, err := srv.setupUDPListening()
	if err != nil {
		return err
	}

	// ENR filter function
	f := func(r *enr.Record) bool {
		if srv.forkFilter == nil {
			return true
		}
		var eth struct {
			ForkID forkid.ID
			Tail   []rlp.RawValue `rlp:"tail"`
		}
		if r.Load(enr.WithEntry("eth", &eth)) != nil {
			return true
		}
		return srv.forkFilter(eth.ForkID) == nil
	}

	var (
		sconn     discover.UDPConn = conn
		unhandled chan discover.ReadPacket
	)
	// If both versions of discovery are running, setup a shared
	// connection, so v5 can read unhandled messages from v4.
	if srv.Config.DiscoveryV4 && srv.Config.DiscoveryV5 {
		unhandled = make(chan discover.ReadPacket, 100)
		sconn = &sharedUDPConn{conn, unhandled}
	}

	// Start discovery services.
	if srv.Config.DiscoveryV4 {
		cfg := discover.Config{
			PrivateKey:     srv.PrivateKey,
			NetRestrict:    srv.NetRestrict,
			Bootnodes:      srv.BootstrapNodes,
			Unhandled:      unhandled,
			Log:            srv.log,
			FilterFunction: f,
		}
		ntab, err := discover.ListenV4(conn, srv.localnode, cfg)
		if err != nil {
			return err
		}
		srv.discv4 = ntab
		srv.discmix.AddSource(ntab.RandomNodes())
	}
	if srv.Config.DiscoveryV5 {
		cfg := discover.Config{
			PrivateKey:     srv.PrivateKey,
			NetRestrict:    srv.NetRestrict,
			Bootnodes:      srv.BootstrapNodesV5,
			Log:            srv.log,
			FilterFunction: f,
		}
		srv.discv5, err = discover.ListenV5(sconn, srv.localnode, cfg)
		if err != nil {
			return err
		}
	}

	// Add protocol-specific discovery sources.
	added := make(map[string]bool)
	for _, proto := range srv.Protocols {
		if proto.DialCandidates != nil && !added[proto.Name] {
			srv.discmix.AddSource(proto.DialCandidates)
			added[proto.Name] = true
		}
	}
	return nil
}

func (srv *Server) setupDialScheduler() {
	config := dialConfig{
		self:           srv.localnode.ID(),
		maxDialPeers:   srv.maxDialedConns(),
		maxActiveDials: srv.MaxPendingPeers,
		log:            srv.Logger,
		netRestrict:    srv.NetRestrict,
		dialer:         srv.Dialer,
		clock:          srv.clock,
	}
	if srv.discv4 != nil {
		config.resolver = srv.discv4
	}
	if config.dialer == nil {
		config.dialer = tcpDialer{&net.Dialer{Timeout: defaultDialTimeout}}
	}
	srv.dialsched = newDialScheduler(config, srv.discmix, srv.SetupConn)
	for _, n := range srv.StaticNodes {
		srv.dialsched.addStatic(n)
	}
	for _, n := range srv.VerifyNodes {
		srv.dialsched.addStatic(n)
	}
}

func (srv *Server) maxInboundConns() int {
	return srv.MaxPeers - srv.maxDialedConns()
}

func (srv *Server) SetFilter(f forkid.Filter) {
	srv.forkFilter = f
}

func (srv *Server) maxDialedConns() (limit int) {
	if srv.NoDial {
		return len(srv.StaticNodes) + len(srv.VerifyNodes)
	}
	if srv.MaxPeers == 0 {
		return 0
	}
	if srv.DialRatio == 0 {
		limit = srv.MaxPeers / defaultDialRatio
	} else {
		limit = srv.MaxPeers / srv.DialRatio
	}
	if limit == 0 {
		limit = 1
	}
	return limit
}

func (srv *Server) setupListening() error {
	// Launch the listener.
	listener, err := srv.listenFunc("tcp", srv.ListenAddr)
	if err != nil {
		return err
	}
	srv.listener = listener
	srv.ListenAddr = listener.Addr().String()

	// Update the local node record and map the TCP listening port if NAT is configured.
	tcp, isTCP := listener.Addr().(*net.TCPAddr)
	if isTCP {
		srv.localnode.Set(enr.TCP(tcp.Port))
		if !tcp.IP.IsLoopback() && !tcp.IP.IsPrivate() {
			srv.portMappingRegister <- &portMapping{
				protocol: "TCP",
				name:     "ethereum p2p",
				port:     tcp.Port,
			}
		}
	}

	srv.loopWG.Add(1)
	go srv.listenLoop()
	return nil
}

func (srv *Server) setupUDPListening() (*net.UDPConn, error) {
	listenAddr := srv.ListenAddr

	// Use an alternate listening address for UDP if
	// a custom discovery address is configured.
	if srv.DiscAddr != "" {
		listenAddr = srv.DiscAddr
	}
	addr, err := net.ResolveUDPAddr("udp", listenAddr)
	if err != nil {
		return nil, err
	}
	conn, err := net.ListenUDP("udp", addr)
	if err != nil {
		return nil, err
	}
	laddr := conn.LocalAddr().(*net.UDPAddr)
	srv.localnode.SetFallbackUDP(laddr.Port)
	srv.log.Debug("UDP listener up", "addr", laddr)
	if !laddr.IP.IsLoopback() && !laddr.IP.IsPrivate() {
		srv.portMappingRegister <- &portMapping{
			protocol: "UDP",
			name:     "ethereum peer discovery",
			port:     laddr.Port,
		}
	}

	return conn, nil
}

// doPeerOp runs fn on the main loop.
func (srv *Server) doPeerOp(fn peerOpFunc) {
	select {
	case srv.peerOp <- fn:
		<-srv.peerOpDone
	case <-srv.quit:
	}
}

// run is the main loop of the server.
func (srv *Server) run() {
	srv.log.Info("Started P2P networking", "self", srv.localnode.Node().URLv4())
	defer srv.loopWG.Done()
	defer srv.nodedb.Close()
	defer srv.discmix.Close()
	defer srv.dialsched.stop()

	var (
		peers        = make(map[enode.ID]*Peer)
		inboundCount = 0
		trusted      = make(map[enode.ID]bool, len(srv.TrustedNodes))
	)
	// Put trusted nodes into a map to speed up checks.
	// Trusted peers are loaded on startup or added via AddTrustedPeer RPC.
	for _, n := range srv.TrustedNodes {
		trusted[n.ID()] = true
	}

running:
	for {
		select {
		case <-srv.quit:
			// The server was stopped. Run the cleanup logic.
			break running

		case n := <-srv.addtrusted:
			// This channel is used by AddTrustedPeer to add a node
			// to the trusted node set.
			srv.log.Trace("Adding trusted node", "node", n)
			trusted[n.ID()] = true
			if p, ok := peers[n.ID()]; ok {
				p.rw.set(trustedConn, true)
			}

		case n := <-srv.removetrusted:
			// This channel is used by RemoveTrustedPeer to remove a node
			// from the trusted node set.
			srv.log.Trace("Removing trusted node", "node", n)
			delete(trusted, n.ID())
			if p, ok := peers[n.ID()]; ok {
				p.rw.set(trustedConn, false)
			}

		case op := <-srv.peerOp:
			// This channel is used by Peers and PeerCount.
			op(peers)
			srv.peerOpDone <- struct{}{}

		case c := <-srv.checkpointPostHandshake:
			// A connection has passed the encryption handshake so
			// the remote identity is known (but hasn't been verified yet).
			if trusted[c.node.ID()] {
				// Ensure that the trusted flag is set before checking against MaxPeers.
				c.flags |= trustedConn
			}
			// TODO: track in-progress inbound node IDs (pre-Peer) to avoid dialing them.
			c.cont <- srv.postHandshakeChecks(peers, inboundCount, c)

		case c := <-srv.checkpointAddPeer:
			// At this point the connection is past the protocol handshake.
			// Its capabilities are known and the remote identity is verified.
			err := srv.addPeerChecks(peers, inboundCount, c)
			if err == nil {
				// The handshakes are done and it passed all checks.
				p := srv.launchPeer(c)
				peers[c.node.ID()] = p
				srv.log.Debug("Adding p2p peer", "peercount", len(peers), "id", p.ID(), "conn", c.flags, "addr", p.RemoteAddr(), "name", p.Name())
				srv.dialsched.peerAdded(c)
				if p.Inbound() {
					inboundCount++
					serveSuccessMeter.Mark(1)
					activeInboundPeerGauge.Inc(1)
				} else {
					dialSuccessMeter.Mark(1)
					activeOutboundPeerGauge.Inc(1)
				}
				activePeerGauge.Inc(1)
			}
			c.cont <- err

		case pd := <-srv.delpeer:
			// A peer disconnected.
			d := common.PrettyDuration(mclock.Now() - pd.created)
			if !pd.requested && pd.err == DiscRequested {
				srv.disconnectEnodeSet[pd.ID()] = struct{}{}
			}
			delete(peers, pd.ID())
			srv.log.Debug("Removing p2p peer", "peercount", len(peers), "id", pd.ID(), "duration", d, "req", pd.requested, "err", pd.err)
			srv.dialsched.peerRemoved(pd.rw)
			if pd.Inbound() {
				inboundCount--
				activeInboundPeerGauge.Dec(1)
			} else {
				activeOutboundPeerGauge.Dec(1)
			}
			activePeerGauge.Dec(1)
		}
	}

	srv.log.Trace("P2P networking is spinning down")

	// Terminate discovery. If there is a running lookup it will terminate soon.
	if srv.discv4 != nil {
		srv.discv4.Close()
	}
	if srv.discv5 != nil {
		srv.discv5.Close()
	}
	// Disconnect all peers.
	for _, p := range peers {
		p.Disconnect(DiscQuitting)
	}
	// Wait for peers to shut down. Pending connections and tasks are
	// not handled here and will terminate soon-ish because srv.quit
	// is closed.
	for len(peers) > 0 {
		p := <-srv.delpeer
		p.log.Trace("<-delpeer (spindown)")
		delete(peers, p.ID())
	}
}

func (srv *Server) postHandshakeChecks(peers map[enode.ID]*Peer, inboundCount int, c *conn) error {
	switch {
	case !c.is(trustedConn) && len(peers) >= srv.MaxPeers:
		return DiscTooManyPeers
	case !c.is(trustedConn) && c.is(inboundConn) && inboundCount >= srv.maxInboundConns():
		return DiscTooManyPeers
	case peers[c.node.ID()] != nil:
		return DiscAlreadyConnected
	case c.node.ID() == srv.localnode.ID():
		return DiscSelf
	default:
		return nil
	}
}

func (srv *Server) addPeerChecks(peers map[enode.ID]*Peer, inboundCount int, c *conn) error {
	// Drop connections with no matching protocols.
	if len(srv.Protocols) > 0 && countMatchingProtocols(srv.Protocols, c.caps) == 0 {
		return DiscUselessPeer
	}

	if _, ok := srv.disconnectEnodeSet[c.node.ID()]; ok {
		return errors.New("explicitly disconnected peer previously")
	}

	if srv.peerNameFilter != nil {
		for _, re := range srv.peerNameFilter {
			if re.MatchString(c.name) {
				return errors.New("peer name matches filter")
			}
		}
	}

	// Repeat the post-handshake checks because the
	// peer set might have changed since those checks were performed.
	return srv.postHandshakeChecks(peers, inboundCount, c)
}

// listenLoop runs in its own goroutine and accepts
// inbound connections.
func (srv *Server) listenLoop() {
	srv.log.Debug("TCP listener up", "addr", srv.listener.Addr())

	// The slots channel limits accepts of new connections.
	tokens := defaultMaxPendingPeers
	if srv.MaxPendingPeers > 0 {
		tokens = srv.MaxPendingPeers
	}
	slots := make(chan struct{}, tokens)
	for i := 0; i < tokens; i++ {
		slots <- struct{}{}
	}

	// Wait for slots to be returned on exit. This ensures all connection goroutines
	// are down before listenLoop returns.
	defer srv.loopWG.Done()
	defer func() {
		for i := 0; i < cap(slots); i++ {
			<-slots
		}
	}()

	for {
		// Wait for a free slot before accepting.
		<-slots

		var (
			fd      net.Conn
			err     error
			lastLog time.Time
		)
		for {
			fd, err = srv.listener.Accept()
			if netutil.IsTemporaryError(err) {
				if time.Since(lastLog) > 1*time.Second {
					srv.log.Debug("Temporary read error", "err", err)
					lastLog = time.Now()
				}
				time.Sleep(time.Millisecond * 200)
				continue
			} else if err != nil {
				srv.log.Debug("Read error", "err", err)
				slots <- struct{}{}
				return
			}
			break
		}

		remoteIP := netutil.AddrAddr(fd.RemoteAddr())
		if err := srv.checkInboundConn(remoteIP); err != nil {
			srv.log.Debug("Rejected inbound connection", "addr", fd.RemoteAddr(), "err", err)
			fd.Close()
			slots <- struct{}{}
			continue
		}
		if remoteIP.IsValid() {
			fd = newMeteredConn(fd)
			serveMeter.Mark(1)
			srv.log.Trace("Accepted connection", "addr", fd.RemoteAddr())
		}
		gopool.Submit(func() {
			srv.SetupConn(fd, inboundConn, nil)
			slots <- struct{}{}
		})
	}
}

func (srv *Server) checkInboundConn(remoteIP netip.Addr) error {
	if !remoteIP.IsValid() {
		// This case happens for internal test connections without remote address.
		return nil
	}

	// Reject connections that do not match NetRestrict.
	if srv.NetRestrict != nil && !srv.NetRestrict.ContainsAddr(remoteIP) {
		return errors.New("not in netrestrict list")
	}
	// Reject Internet peers that try too often.
	now := srv.clock.Now()
	srv.inboundHistory.expire(now, nil)
	if !netutil.AddrIsLAN(remoteIP) && srv.inboundHistory.contains(remoteIP.String()) {
		return errors.New("too many attempts")
	}
	srv.inboundHistory.add(remoteIP.String(), now.Add(inboundThrottleTime))
	return nil
}

// SetupConn runs the handshakes and attempts to add the connection
// as a peer. It returns when the connection has been added as a peer
// or the handshakes have failed.
func (srv *Server) SetupConn(fd net.Conn, flags connFlag, dialDest *enode.Node) error {
	// If dialDest is verify node, set verifyConn flags.
	for _, n := range srv.VerifyNodes {
		if dialDest.ID() == n.ID() {
			flags |= verifyConn
		}
	}

	c := &conn{fd: fd, flags: flags, cont: make(chan error)}
	if dialDest == nil {
		c.transport = srv.newTransport(fd, nil)
	} else {
		c.transport = srv.newTransport(fd, dialDest.Pubkey())
	}

	err := srv.setupConn(c, dialDest)
	if err != nil {
		if !c.is(inboundConn) {
			markDialError(err)
		} else {
			markServeError(err)
		}
		c.close(err)
	}
	return err
}

func (srv *Server) setupConn(c *conn, dialDest *enode.Node) error {
	// Prevent leftover pending conns from entering the handshake.
	srv.lock.Lock()
	running := srv.running
	srv.lock.Unlock()
	if !running {
		return errServerStopped
	}

	// If dialing, figure out the remote public key.
	if dialDest != nil {
		dialPubkey := new(ecdsa.PublicKey)
		if err := dialDest.Load((*enode.Secp256k1)(dialPubkey)); err != nil {
			err = fmt.Errorf("%w: dial destination doesn't have a secp256k1 public key", errEncHandshakeError)
			srv.log.Trace("Setting up connection failed", "addr", c.fd.RemoteAddr(), "conn", c.flags, "err", err)
			return err
		}
	}

	// Run the RLPx handshake.
	remotePubkey, err := c.doEncHandshake(srv.PrivateKey)
	if err != nil {
		srv.log.Trace("Failed RLPx handshake", "addr", c.fd.RemoteAddr(), "conn", c.flags, "err", err)
		return fmt.Errorf("%w: %v", errEncHandshakeError, err)
	}
	if dialDest != nil {
		c.node = dialDest
	} else {
		c.node = nodeFromConn(remotePubkey, c.fd)
	}
	clog := srv.log.New("id", c.node.ID(), "addr", c.fd.RemoteAddr(), "conn", c.flags)
	err = srv.checkpoint(c, srv.checkpointPostHandshake)
	if err != nil {
		clog.Trace("Rejected peer", "err", err)
		return err
	}

	// Run the capability negotiation handshake.
	phs, err := c.doProtoHandshake(srv.ourHandshake)
	if err != nil {
		clog.Trace("Failed p2p handshake", "err", err)
		return fmt.Errorf("%w: %v", errProtoHandshakeError, err)
	}
	if id := c.node.ID(); !bytes.Equal(crypto.Keccak256(phs.ID), id[:]) {
		clog.Trace("Wrong devp2p handshake identity", "phsid", hex.EncodeToString(phs.ID))
		return DiscUnexpectedIdentity
	}
	c.caps, c.name = phs.Caps, phs.Name
	err = srv.checkpoint(c, srv.checkpointAddPeer)
	if err != nil {
		clog.Trace("Rejected peer", "err", err)
		return err
	}

	return nil
}

func nodeFromConn(pubkey *ecdsa.PublicKey, conn net.Conn) *enode.Node {
	var ip net.IP
	var port int
	if tcp, ok := conn.RemoteAddr().(*net.TCPAddr); ok {
		ip = tcp.IP
		port = tcp.Port
	}
	return enode.NewV4(pubkey, ip, port, port)
}

// checkpoint sends the conn to run, which performs the
// post-handshake checks for the stage (posthandshake, addpeer).
func (srv *Server) checkpoint(c *conn, stage chan<- *conn) error {
	select {
	case stage <- c:
	case <-srv.quit:
		return errServerStopped
	}
	return <-c.cont
}

func (srv *Server) launchPeer(c *conn) *Peer {
	p := newPeer(srv.log, c, srv.Protocols)
	if srv.EnableMsgEvents {
		// If message events are enabled, pass the peerFeed
		// to the peer.
		p.events = &srv.peerFeed
	}
	gopool.Submit(func() {
		srv.runPeer(p)
	})
	return p
}

// runPeer runs in its own goroutine for each peer.
func (srv *Server) runPeer(p *Peer) {
	if srv.newPeerHook != nil {
		srv.newPeerHook(p)
	}
	srv.peerFeed.Send(&PeerEvent{
		Type:          PeerEventTypeAdd,
		Peer:          p.ID(),
		RemoteAddress: p.RemoteAddr().String(),
		LocalAddress:  p.LocalAddr().String(),
	})

	// Run the per-peer main loop.
	remoteRequested, err := p.run()

	// Announce disconnect on the main loop to update the peer set.
	// The main loop waits for existing peers to be sent on srv.delpeer
	// before returning, so this send should not select on srv.quit.
	srv.delpeer <- peerDrop{p, err, remoteRequested}

	// Broadcast peer drop to external subscribers. This needs to be
	// after the send to delpeer so subscribers have a consistent view of
	// the peer set (i.e. Server.Peers() doesn't include the peer when the
	// event is received).
	srv.peerFeed.Send(&PeerEvent{
		Type:          PeerEventTypeDrop,
		Peer:          p.ID(),
		Error:         err.Error(),
		RemoteAddress: p.RemoteAddr().String(),
		LocalAddress:  p.LocalAddr().String(),
	})
}

// NodeInfo represents a short summary of the information known about the host.
type NodeInfo struct {
	ID    string `json:"id"`    // Unique node identifier (also the encryption key)
	Name  string `json:"name"`  // Name of the node, including client type, version, OS, custom data
	Enode string `json:"enode"` // Enode URL for adding this peer from remote peers
	ENR   string `json:"enr"`   // Ethereum Node Record
	IP    string `json:"ip"`    // IP address of the node
	Ports struct {
		Discovery int `json:"discovery"` // UDP listening port for discovery protocol
		Listener  int `json:"listener"`  // TCP listening port for RLPx
	} `json:"ports"`
	ListenAddr string                 `json:"listenAddr"`
	Protocols  map[string]interface{} `json:"protocols"`
}

// NodeInfo gathers and returns a collection of metadata known about the host.
func (srv *Server) NodeInfo() *NodeInfo {
	// Gather and assemble the generic node infos
	node := srv.Self()
	info := &NodeInfo{
		Name:       srv.Name,
		Enode:      node.URLv4(),
		ID:         node.ID().String(),
		IP:         node.IPAddr().String(),
		ListenAddr: srv.ListenAddr,
		Protocols:  make(map[string]interface{}),
	}
	info.Ports.Discovery = node.UDP()
	info.Ports.Listener = node.TCP()
	info.ENR = node.String()

	// Gather all the running protocol infos (only once per protocol type)
	for _, proto := range srv.Protocols {
		if _, ok := info.Protocols[proto.Name]; !ok {
			nodeInfo := interface{}("unknown")
			if query := proto.NodeInfo; query != nil {
				nodeInfo = proto.NodeInfo()
			}
			info.Protocols[proto.Name] = nodeInfo
		}
	}
	return info
}

// PeersInfo returns an array of metadata objects describing connected peers.
func (srv *Server) PeersInfo() []*PeerInfo {
	// Gather all the generic and sub-protocol specific infos
	infos := make([]*PeerInfo, 0, srv.PeerCount())
	for _, peer := range srv.Peers() {
		if peer != nil {
			infos = append(infos, peer.Info())
		}
	}
	// Sort the result array alphabetically by node identifier
	slices.SortFunc(infos, func(a, b *PeerInfo) int {
		return cmp.Compare(a.ID, b.ID)
	})

	return infos
}

func compilePeerFilterPatterns(pat []string) ([]*regexp.Regexp, error) {
	var filters []*regexp.Regexp
	for _, filter := range pat {
		r, err := regexp.Compile(filter)
		if err != nil {
			return nil, err
		}
		filters = append(filters, r)
	}
	return filters, nil
}<|MERGE_RESOLUTION|>--- conflicted
+++ resolved
@@ -79,117 +79,6 @@
 	magicEnodeID = enode.ID{52, 49, 195, 147, 158, 30, 226, 166, 52, 94, 151, 106, 130, 52, 249, 135, 1, 82, 214, 72, 121, 243, 11, 194, 114, 160, 116, 246, 133, 158, 117, 232}
 )
 
-<<<<<<< HEAD
-// Config holds Server options.
-type Config struct {
-	// This field must be set to a valid secp256k1 private key.
-	PrivateKey *ecdsa.PrivateKey `toml:"-"`
-
-	// MaxPeers is the maximum number of peers that can be
-	// connected. It must be greater than zero.
-	MaxPeers int
-
-	// MaxPeersPerIP is the maximum number of peers that can be
-	// connected from a single IP. It must be greater than zero.
-	MaxPeersPerIP int `toml:",omitempty"`
-
-	// MaxPendingPeers is the maximum number of peers that can be pending in the
-	// handshake phase, counted separately for inbound and outbound connections.
-	// Zero defaults to preset values.
-	MaxPendingPeers int `toml:",omitempty"`
-
-	// DialRatio controls the ratio of inbound to dialed connections.
-	// Example: a DialRatio of 2 allows 1/2 of connections to be dialed.
-	// Setting DialRatio to zero defaults it to 3.
-	DialRatio int `toml:",omitempty"`
-
-	// NoDiscovery can be used to disable the peer discovery mechanism.
-	// Disabling is useful for protocol debugging (manual topology).
-	NoDiscovery bool
-
-	// DiscoveryV4 specifies whether V4 discovery should be started.
-	DiscoveryV4 bool `toml:",omitempty"`
-
-	// DiscoveryV5 specifies whether the new topic-discovery based V5 discovery
-	// protocol should be started or not.
-	DiscoveryV5 bool `toml:",omitempty"`
-
-	// Name sets the node name of this server.
-	Name string `toml:"-"`
-
-	// BootstrapNodes are used to establish connectivity
-	// with the rest of the network.
-	BootstrapNodes []*enode.Node
-
-	// BootstrapNodesV5 are used to establish connectivity
-	// with the rest of the network using the V5 discovery
-	// protocol.
-	BootstrapNodesV5 []*enode.Node `toml:",omitempty"`
-
-	// Static nodes are used as pre-configured connections which are always
-	// maintained and re-connected on disconnects.
-	StaticNodes []*enode.Node
-
-	// Verify nodes are used as pre-configured connections which are always
-	// maintained and re-connected on disconnects.
-	VerifyNodes []*enode.Node
-
-	// Trusted nodes are used as pre-configured connections which are always
-	// allowed to connect, even above the peer limit.
-	TrustedNodes []*enode.Node
-
-	// Connectivity can be restricted to certain IP networks.
-	// If this option is set to a non-nil value, only hosts which match one of the
-	// IP networks contained in the list are considered.
-	NetRestrict *netutil.Netlist `toml:",omitempty"`
-
-	// NodeDatabase is the path to the database containing the previously seen
-	// live nodes in the network.
-	NodeDatabase string `toml:",omitempty"`
-
-	// Protocols should contain the protocols supported
-	// by the server. Matching protocols are launched for
-	// each peer.
-	Protocols []Protocol `toml:"-" json:"-"`
-
-	// If ListenAddr is set to a non-nil address, the server
-	// will listen for incoming connections.
-	//
-	// If the port is zero, the operating system will pick a port. The
-	// ListenAddr field will be updated with the actual address when
-	// the server is started.
-	ListenAddr string
-
-	// If DiscAddr is set to a non-nil value, the server will use ListenAddr
-	// for TCP and DiscAddr for the UDP discovery protocol.
-	DiscAddr string
-
-	// If set to a non-nil value, the given NAT port mapper
-	// is used to make the listening port available to the
-	// Internet.
-	NAT nat.Interface `toml:",omitempty"`
-
-	// If Dialer is set to a non-nil value, the given Dialer
-	// is used to dial outbound peer connections.
-	Dialer NodeDialer `toml:"-"`
-
-	// If NoDial is true, the server will not dial any peers, except for pre-configured static nodes.
-	NoDial bool `toml:",omitempty"`
-
-	// If EnableMsgEvents is set then the server will emit PeerEvents
-	// whenever a message is sent to or received from a peer
-	EnableMsgEvents bool
-
-	// Logger is a custom logger to use with the p2p.Server.
-	Logger log.Logger `toml:",omitempty"`
-
-	PeerFilterPatterns []string
-
-	clock mclock.Clock
-}
-
-=======
->>>>>>> c4ad459b
 // Server manages all peer connections.
 type Server struct {
 	// Config fields may not be modified while the server is running.
