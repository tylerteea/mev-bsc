--- conflicted
+++ resolved
@@ -348,12 +348,8 @@
 	st.StateDB.AddBalance(block.Coinbase(), new(uint256.Int), tracing.BalanceChangeUnspecified)
 
 	// Commit state mutations into database.
-<<<<<<< HEAD
 	st.StateDB.SetExpectedStateRoot(root)
-	root, _, _ = st.StateDB.Commit(block.NumberU64(), config.IsEIP158(block.Number()))
-=======
-	root, _ = st.StateDB.Commit(block.NumberU64(), config.IsEIP158(block.Number()), config.IsCancun(block.Number(), block.Time()))
->>>>>>> c4ad459b
+	root, _, _ = st.StateDB.Commit(block.NumberU64(), config.IsEIP158(block.Number()), config.IsCancun(block.Number(), block.Time()))
 	if tracer := evm.Config.Tracer; tracer != nil && tracer.OnTxEnd != nil {
 		receipt := &types.Receipt{GasUsed: vmRet.UsedGas}
 		tracer.OnTxEnd(receipt, nil)
@@ -527,13 +523,9 @@
 	}
 
 	// Commit and re-open to start with a clean state.
-<<<<<<< HEAD
 	root := statedb.IntermediateRoot(false)
 	statedb.SetExpectedStateRoot(root)
-	root, _, _ = statedb.Commit(0, false)
-=======
-	root, _ := statedb.Commit(0, false, false)
->>>>>>> c4ad459b
+	root, _, _ = statedb.Commit(0, false, false)
 
 	// If snapshot is requested, initialize the snapshotter and use it in state.
 	var snaps *snapshot.Tree
